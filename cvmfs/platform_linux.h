--- conflicted
+++ resolved
@@ -16,13 +16,10 @@
 #include <signal.h>
 #include <limits.h>
 #include <unistd.h>
-<<<<<<< HEAD
-=======
 
 #include <attr/xattr.h>
 #include <sys/types.h>
 #include <unistd.h>
->>>>>>> 54392307
 
 #include <cassert>
 
@@ -31,8 +28,6 @@
 #include <cstdlib>
 
 #include "smalloc.h"
-<<<<<<< HEAD
-=======
 
 
 #ifdef DEBUGMSG
@@ -41,7 +36,6 @@
 #include <errno.h>
 int errno;
 #endif
->>>>>>> 54392307
 
 #ifdef CVMFS_NAMESPACE_GUARD
 namespace CVMFS_NAMESPACE_GUARD {
