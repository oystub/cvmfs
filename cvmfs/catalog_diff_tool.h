/**
 * This file is part of the CernVM File System.
 */

#ifndef CVMFS_CATALOG_DIFF_TOOL_H_
#define CVMFS_CATALOG_DIFF_TOOL_H_

#include <string>

<<<<<<< HEAD
#include "catalog_mgr_ro.h"
#include "shortstring.h"
=======
#include "directory_entry.h"
>>>>>>> d9d982ed
#include "statistics.h"
#include "util/pointer.h"
#include "xattr.h"

namespace download {
class DownloadManager;
}

template <typename RoCatalogMgr>
class CatalogDiffTool {
 public:
  CatalogDiffTool(RoCatalogMgr* old_catalog_mgr, RoCatalogMgr* new_catalog_mgr)
      : repo_path_(""),
        temp_dir_prefix_(""),
        download_manager_(NULL),
        old_catalog_mgr_(old_catalog_mgr),
        new_catalog_mgr_(new_catalog_mgr),
        needs_setup_(false) {}

  CatalogDiffTool(const std::string& repo_path, const shash::Any& old_root_hash,
                  const shash::Any& new_root_hash,
                  const std::string& temp_dir_prefix,
                  download::DownloadManager* download_manager)
      : repo_path_(repo_path),
        old_root_hash_(old_root_hash),
        new_root_hash_(new_root_hash),
        temp_dir_prefix_(temp_dir_prefix),
        download_manager_(download_manager),
        old_catalog_mgr_(),
        new_catalog_mgr_(),
        needs_setup_(true) {}

  virtual ~CatalogDiffTool() {}

  bool Init();

  bool Run(const PathString& path);

 protected:
  virtual void ReportAddition(const PathString& path,
                              const catalog::DirectoryEntry& entry,
                              const XattrList& xattrs) = 0;
  virtual void ReportRemoval(const PathString& path,
                             const catalog::DirectoryEntry& entry) = 0;
  virtual void ReportModification(const PathString& path,
                                  const catalog::DirectoryEntry& old_entry,
                                  const catalog::DirectoryEntry& new_entry,
                                  const XattrList& xattrs) = 0;

  const catalog::Catalog* GetOldCatalog() const {
    return old_catalog_mgr_->GetRootCatalog();
  }
  const catalog::Catalog* GetNewCatalog() const {
    return new_catalog_mgr_->GetRootCatalog();
  }

 private:
  RoCatalogMgr* OpenCatalogManager(const std::string& repo_path,
                                   const std::string& temp_dir,
                                   const shash::Any& root_hash,
                                   download::DownloadManager* download_manager,
                                   perf::Statistics* stats);

  void DiffRec(const PathString& path);

  std::string repo_path_;
  shash::Any old_root_hash_;
  shash::Any new_root_hash_;
  std::string temp_dir_prefix_;

  download::DownloadManager* download_manager_;

  perf::Statistics stats_old_;
  perf::Statistics stats_new_;

<<<<<<< HEAD
  UniquePtr<catalog::SimpleCatalogManager> old_catalog_mgr_;
  UniquePtr<catalog::SimpleCatalogManager> new_catalog_mgr_;

  std::string temp_dir_old_;
  std::string temp_dir_new_;
=======
  UniquePtr<RoCatalogMgr> old_catalog_mgr_;
  UniquePtr<RoCatalogMgr> new_catalog_mgr_;

  const bool needs_setup_;
>>>>>>> d9d982ed
};

#include "catalog_diff_tool_impl.h"

#endif  // CVMFS_CATALOG_DIFF_TOOL_H_<|MERGE_RESOLUTION|>--- conflicted
+++ resolved
@@ -7,12 +7,8 @@
 
 #include <string>
 
-<<<<<<< HEAD
-#include "catalog_mgr_ro.h"
+#include "directory_entry.h"
 #include "shortstring.h"
-=======
-#include "directory_entry.h"
->>>>>>> d9d982ed
 #include "statistics.h"
 #include "util/pointer.h"
 #include "xattr.h"
@@ -88,18 +84,10 @@
   perf::Statistics stats_old_;
   perf::Statistics stats_new_;
 
-<<<<<<< HEAD
-  UniquePtr<catalog::SimpleCatalogManager> old_catalog_mgr_;
-  UniquePtr<catalog::SimpleCatalogManager> new_catalog_mgr_;
-
-  std::string temp_dir_old_;
-  std::string temp_dir_new_;
-=======
   UniquePtr<RoCatalogMgr> old_catalog_mgr_;
   UniquePtr<RoCatalogMgr> new_catalog_mgr_;
 
   const bool needs_setup_;
->>>>>>> d9d982ed
 };
 
 #include "catalog_diff_tool_impl.h"
