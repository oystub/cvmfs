/**
 * This file is part of the CernVM File System.
 *
 * Replicates a cvmfs repository.  Uses the cvmfs intrinsic Merkle trees
 * to calculate the difference set.
 */

#define _FILE_OFFSET_BITS 64
#define __STDC_FORMAT_MACROS

#include "cvmfs_config.h"
#include "swissknife_pull.h"

#include <sys/stat.h>
#include <unistd.h>
#include <pthread.h>
#include <inttypes.h>

#include <string>
#include <vector>

#include <cstring>
#include <cstdlib>

#include "upload.h"
#include "logging.h"
#include "download.h"
#include "util.h"
#include "manifest.h"
#include "manifest_fetch.h"
#include "signature.h"
#include "catalog.h"
#include "smalloc.h"
#include "hash.h"
#include "atomic.h"

using namespace std;  // NOLINT

namespace {

struct ChunkJob {
  unsigned char type;
  unsigned char digest[hash::kMaxDigestSize];
};


static void SpoolerOnUpload(const upload::SpoolerResult &result) {
  unlink(result.local_path.c_str());
  if (result.return_code != 0) {
    LogCvmfs(kLogCvmfs, kLogStderr, "spooler failure %d (%s, hash: %s)",
             result.return_code,
             result.local_path.c_str(),
             result.content_hash.ToString().c_str());
    abort();
  }
}


string              *stratum0_url = NULL;
string              *temp_dir = NULL;
unsigned             num_parallel = 1;
bool                 pull_history = false;
upload::Spooler     *spooler = NULL;
int                  pipe_chunks[2];
// required for concurrent reading
pthread_mutex_t      lock_pipe = PTHREAD_MUTEX_INITIALIZER;
unsigned             retries = 3;
atomic_int64         overall_chunks;
atomic_int64         overall_new;
atomic_int64         chunk_queue;

}


static void *MainWorker(void *data) {
  while (1) {
    ChunkJob next_chunk;
    pthread_mutex_lock(&lock_pipe);
    ReadPipe(pipe_chunks[0], &next_chunk, sizeof(next_chunk));
    pthread_mutex_unlock(&lock_pipe);
    if (next_chunk.type == 255)
      break;

    hash::Any chunk_hash(hash::kSha1, next_chunk.digest,
                         hash::kDigestSizes[hash::kSha1]);
    LogCvmfs(kLogCvmfs, kLogVerboseMsg, "processing chunk %s",
             chunk_hash.ToString().c_str());
    string chunk_path = "data" + chunk_hash.MakePath(1, 2);
    if (next_chunk.type != 0)
      chunk_path.push_back(next_chunk.type);

    if (!spooler->Peek(chunk_path)) {
      string tmp_file;
      FILE *fchunk = CreateTempFile(*temp_dir + "/cvmfs", 0600, "w",
                                    &tmp_file);
      assert(fchunk);
      const string url_chunk = *stratum0_url + "/" + chunk_path;
      download::JobInfo download_chunk(&url_chunk, false, false, fchunk,
                                       &chunk_hash);

      unsigned attempts = 0;
      download::Failures retval;
      do {
        retval = download::Fetch(&download_chunk);
        if (retval != download::kFailOk) {
          LogCvmfs(kLogCvmfs, kLogStderr, "failed to download %s (%d), abort",
                   url_chunk.c_str(), retval);
          abort();
        }
        attempts++;
      } while ((retval != download::kFailOk) && (attempts < retries));
      fclose(fchunk);
      spooler->Upload(tmp_file, chunk_path);
      atomic_inc64(&overall_new);
    }
    if (atomic_xadd64(&overall_chunks, 1) % 1000 == 0)
      LogCvmfs(kLogCvmfs, kLogStdout | kLogNoLinebreak, ".");
    atomic_dec64(&chunk_queue);
  }
  return NULL;
}


static bool Pull(const hash::Any &catalog_hash, const std::string &path,
                 const bool with_nested)
{
  int retval;

  // Check if the catalog already exists
  if (spooler->Peek("data" + catalog_hash.MakePath(1, 2) + "C")) {
    LogCvmfs(kLogCvmfs, kLogStdout, "  Catalog up to date");
    return true;
  }

  int64_t gauge_chunks = atomic_read64(&overall_chunks);
  int64_t gauge_new = atomic_read64(&overall_new);

  // Download and uncompress catalog
  hash::Any chunk_hash;
  catalog::ChunkTypes chunk_type;
  catalog::Catalog *catalog = NULL;
  string file_catalog;
  string file_catalog_vanilla;
  FILE *fcatalog = CreateTempFile(*temp_dir + "/cvmfs", 0600, "w",
                                  &file_catalog);
  if (!fcatalog) {
    LogCvmfs(kLogCvmfs, kLogStderr, "I/O error");
    return false;
  }
  fclose(fcatalog);
  FILE *fcatalog_vanilla = CreateTempFile(*temp_dir + "/cvmfs", 0600, "w",
                                          &file_catalog_vanilla);
  if (!fcatalog_vanilla) {
    LogCvmfs(kLogCvmfs, kLogStderr, "I/O error");
    unlink(file_catalog.c_str());
    return false;
  }
  const string url_catalog = *stratum0_url + "/data" +
                             catalog_hash.MakePath(1, 2) + "C";
  download::JobInfo download_catalog(&url_catalog, false, false,
                                     fcatalog_vanilla, &catalog_hash);
  retval = download::Fetch(&download_catalog);
  fclose(fcatalog_vanilla);
  if (retval != download::kFailOk) {
    LogCvmfs(kLogCvmfs, kLogStderr, "failed to download catalog %s (%d)",
             catalog_hash.ToString().c_str(), retval);
    goto pull_cleanup;
  }
  retval = zlib::DecompressPath2Path(file_catalog_vanilla, file_catalog);
  if (!retval) {
    LogCvmfs(kLogCvmfs, kLogStderr, "decompression failure (file %s, hash %s)",
             file_catalog_vanilla.c_str(), catalog_hash.ToString().c_str());
    goto pull_cleanup;
  }

  catalog = catalog::AttachFreely(path, file_catalog);
  if (catalog == NULL) {
    LogCvmfs(kLogCvmfs, kLogStderr, "failed to attach catalog %s",
             catalog_hash.ToString().c_str());
    goto pull_cleanup;
  }

  // Traverse the chunks
  LogCvmfs(kLogCvmfs, kLogStdout | kLogNoLinebreak,
           "  Processing chunks: ");
  retval = catalog->AllChunksBegin();
  if (!retval) {
    LogCvmfs(kLogCvmfs, kLogStderr, "failed to gather chunks");
    goto pull_cleanup;
  }
  while (catalog->AllChunksNext(&chunk_hash, &chunk_type)) {
    ChunkJob next_chunk;
    switch (chunk_type) {
      case catalog::kChunkMicroCatalog:
        next_chunk.type = 'L';
        break;
      case catalog::kChunkPiece:
        next_chunk.type = FileChunk::kCasSuffix.c_str()[0];
        break;
      default:
        next_chunk.type = '\0';
    }
    memcpy(next_chunk.digest, chunk_hash.digest, sizeof(chunk_hash.digest));
    WritePipe(pipe_chunks[1], &next_chunk, sizeof(next_chunk));
    atomic_inc64(&chunk_queue);
  }
  catalog->AllChunksEnd();
  while (atomic_read64(&chunk_queue) != 0) {
    SafeSleepMs(100);
  }
  LogCvmfs(kLogCvmfs, kLogStdout, " fetched %"PRId64" new chunks out of "
           "%"PRId64" processed chunks",
           atomic_read64(&overall_new)-gauge_new,
           atomic_read64(&overall_chunks)-gauge_chunks);

  // Previous catalogs
  if (pull_history) {
    hash::Any previous_catalog = catalog->GetPreviousRevision();
    if (previous_catalog.IsNull()) {
      LogCvmfs(kLogCvmfs, kLogStdout, "Start of catalog, no more history");
    } else {
      LogCvmfs(kLogCvmfs, kLogStdout, "Replicating from historic catalog %s",
               previous_catalog.ToString().c_str());
      retval = Pull(previous_catalog, path, false);
      if (!retval)
        return false;
    }
  }


  // Nested catalogs
  if (with_nested) {
    catalog::Catalog::NestedCatalogList *nested_catalogs =
      catalog->ListNestedCatalogs();
    assert(nested_catalogs);
    for (catalog::Catalog::NestedCatalogList::const_iterator i =
         nested_catalogs->begin(), iEnd = nested_catalogs->end();
         i != iEnd; ++i)
    {
      LogCvmfs(kLogCvmfs, kLogStdout, "Replicating from catalog at %s",
               i->path.c_str());
      retval = Pull(i->hash, i->path.ToString(), true);
      if (!retval)
        return false;
    }
  }

  delete catalog;
  unlink(file_catalog.c_str());
  spooler->WaitForUpload();
  spooler->Upload(file_catalog_vanilla,
                  "data" + catalog_hash.MakePath(1, 2) + "C");
  return true;

 pull_cleanup:
  delete catalog;
  unlink(file_catalog.c_str());
  unlink(file_catalog_vanilla.c_str());
  return false;
}


static void UploadBuffer(const unsigned char *buffer, const unsigned size,
                         const std::string dest_path, const bool compress)
{
  string tmp_file;
  FILE *ftmp = CreateTempFile(*temp_dir + "/cvmfs", 0600, "w", &tmp_file);
  assert(ftmp);
  int retval;
  if (compress) {
    hash::Any dummy(hash::kSha1);
    retval = zlib::CompressMem2File(buffer, size, ftmp, &dummy);
  } else {
    retval = CopyMem2File(buffer, size, ftmp);
  }
  assert(retval);
  fclose(ftmp);
  spooler->Upload(tmp_file, dest_path);
}


int swissknife::CommandPull::Main(const swissknife::ArgumentList &args) {
  int retval;
  unsigned timeout = 10;
  int fd_lockfile = -1;
  manifest::ManifestEnsemble ensemble;

  // Option parsing
  if (args.find('l') != args.end()) {
    unsigned log_level =
    1 << (kLogLevel0 + String2Uint64(*args.find('l')->second));
    if (log_level > kLogNone) {
      swissknife::Usage();
      return 1;
    }
    SetLogVerbosity(static_cast<LogLevels>(log_level));
  }
  stratum0_url = args.find('u')->second;
  temp_dir = args.find('x')->second;
  const upload::SpoolerDefinition spooler_definition(*args.find('r')->second);
  spooler = upload::Spooler::Construct(spooler_definition);
  assert(spooler);
  spooler->RegisterListener(&SpoolerOnUpload);
  const string master_keys = *args.find('k')->second;
  const string repository_name = *args.find('m')->second;
  if (args.find('n') != args.end())
    num_parallel = String2Uint64(*args.find('n')->second);
  if (args.find('t') != args.end())
    timeout = String2Uint64(*args.find('t')->second);
  if (args.find('a') != args.end())
    retries = String2Uint64(*args.find('a')->second);
  if (args.find('p') != args.end())
    pull_history = true;
  pthread_t *workers =
    reinterpret_cast<pthread_t *>(smalloc(sizeof(pthread_t) * num_parallel));
  map<string, hash::Any> historic_tags;

  LogCvmfs(kLogCvmfs, kLogStdout, "CernVM-FS: replicating from %s",
           stratum0_url->c_str());

  // Wait for another instance to finish
  fd_lockfile = TryLockFile(*temp_dir + "/lock_snapshot");
  if (fd_lockfile < 0) {
    LogCvmfs(kLogCvmfs, kLogStdout, "waiting for another snapshot to finish...");
    fd_lockfile = LockFile(*temp_dir + "/lock_snapshot");
    if (fd_lockfile < 0) {
      LogCvmfs(kLogCvmfs, kLogStderr, "failed to lock on %s",
               (*temp_dir + "/lock_snapshot").c_str());
      return 1;
    }
  }

  int result = 1;
  const string url_sentinel = *stratum0_url + "/.cvmfs_master_replica";
  download::JobInfo download_sentinel(&url_sentinel, false);

  // Initialization
  atomic_init64(&overall_chunks);
  atomic_init64(&overall_new);
  atomic_init64(&chunk_queue);
  download::Init(num_parallel+1, true);
<<<<<<< HEAD
=======
  //download::ActivatePipelining();
>>>>>>> 54392307
  unsigned current_group;
  vector< vector<string> > proxies;
  download::GetProxyInfo(&proxies, &current_group);
  if (proxies.size() > 0) {
    string proxy_str = "\nWarning, replicating through proxies\n";
    proxy_str += "  Load-balance groups:\n";
    for (unsigned i = 0; i < proxies.size(); ++i) {
      proxy_str += "  [" + StringifyInt(i) + "] " +
      JoinStrings(proxies[i], ", ") + "\n";
    }
    proxy_str += "  Active proxy: [" + StringifyInt(current_group) + "] " +
    proxies[current_group][0];
    LogCvmfs(kLogCvmfs, kLogStdout, "%s\n", proxy_str.c_str());
  }
  download::SetTimeout(timeout, timeout);
  download::SetRetryParameters(retries, timeout, 3*timeout);
  download::Spawn();
  signature::Init();
  if (!signature::LoadPublicRsaKeys(master_keys)) {
    LogCvmfs(kLogCvmfs, kLogStderr,
             "cvmfs public master key could not be loaded.");
    goto fini;
  } else {
    LogCvmfs(kLogCvmfs, kLogStdout,
             "CernVM-FS: using public key(s) %s",
             JoinStrings(SplitString(master_keys, ':'), ", ").c_str());
  }

  retval = manifest::Fetch(*stratum0_url, repository_name, 0, NULL, &ensemble);
  if (retval != manifest::kFailOk) {
    LogCvmfs(kLogCvmfs, kLogStderr, "failed to fetch manifest (%d)", retval);
    goto fini;
  }

  // Fetch tag list
  if (!ensemble.manifest->history().IsNull()) {
    hash::Any history_hash = ensemble.manifest->history();
    const string history_url = *stratum0_url + "/data" +
      history_hash.MakePath(1, 2) + "H";
    const string history_path = *temp_dir + "/" + history_hash.ToString();
    download::JobInfo download_history(&history_url, false, false,
                                       &history_path,
                                       &history_hash);
    retval = download::Fetch(&download_history);
    if (retval != download::kFailOk) {
      LogCvmfs(kLogCvmfs, kLogStderr, "failed to download history (%d)",
               retval);
      goto fini;
    }
    retval = zlib::DecompressPath2Path(history_path,
                                       history_path + ".uncompressed");
    assert(retval);
    history::Database history_db;
    history::TagList tag_list;
    retval = history_db.Open(history_path + ".uncompressed",
                             sqlite::kDbOpenReadWrite);
    assert(retval);
    retval = tag_list.Load(&history_db);
    assert(retval);
    unlink((history_path + ".uncompressed").c_str());
    historic_tags = tag_list.GetAllHashes();

    LogCvmfs(kLogCvmfs, kLogStdout, "Found %u named snapshots",
             historic_tags.size());
    LogCvmfs(kLogCvmfs, kLogStdout, "Uploading history database");
    spooler->Upload(history_path, "data" + history_hash.MakePath(1, 2) + "H");
    spooler->WaitForUpload();
    unlink(history_path.c_str());
  }

  // Check if we have a replica-ready server
  retval = download::Fetch(&download_sentinel);
  if (retval != download::kFailOk) {
    LogCvmfs(kLogCvmfs, kLogStderr,
             "This is not a CernVM-FS server for replication");
    goto fini;
  }

  // Starting threads
  MakePipe(pipe_chunks);
  LogCvmfs(kLogCvmfs, kLogStdout, "Starting %u workers", num_parallel);
  for (unsigned i = 0; i < num_parallel; ++i) {
    int retval = pthread_create(&workers[i], NULL, MainWorker, NULL);
    assert(retval == 0);
  }

  LogCvmfs(kLogCvmfs, kLogStdout, "Replicating from trunk catalog at /");
  retval = Pull(ensemble.manifest->catalog_hash(), "", true);
  for (map<string, hash::Any>::const_iterator i = historic_tags.begin(),
       iEnd = historic_tags.end(); i != iEnd; ++i)
  {
    LogCvmfs(kLogCvmfs, kLogStdout, "Replicating from %s repository tag",
             i->first.c_str());
    bool retval2 = Pull(i->second, "", true);
    retval = retval && retval2;
  }

  // Stopping threads
  LogCvmfs(kLogCvmfs, kLogStdout, "Stopping %u workers", num_parallel);
  for (unsigned i = 0; i < num_parallel; ++i) {
    ChunkJob terminate_workers;
    terminate_workers.type = 255;
    WritePipe(pipe_chunks[1], &terminate_workers, sizeof(terminate_workers));
  }
  for (unsigned i = 0; i < num_parallel; ++i) {
    int retval = pthread_join(workers[i], NULL);
    assert(retval == 0);
  }
  ClosePipe(pipe_chunks);

  if (!retval)
    goto fini;

  if (download::GetStatistics().num_retries > 0) {
    LogCvmfs(kLogCvmfs, kLogStdout, "Overall number of retries: %"PRId64,
             download::GetStatistics().num_retries);
  }

  // Upload manifest ensemble
  {
    LogCvmfs(kLogCvmfs, kLogStdout, "Uploading manifest ensemble");
    spooler->WaitForUpload();
    const string certificate_path =
      "data" + ensemble.manifest->certificate().MakePath(1, 2) + "X";
    if (!spooler->Peek(certificate_path)) {
      UploadBuffer(ensemble.cert_buf, ensemble.cert_size, certificate_path,
                   true);
    }
    UploadBuffer(ensemble.whitelist_buf, ensemble.whitelist_size,
                 ".cvmfswhitelist", false);
    UploadBuffer(ensemble.raw_manifest_buf, ensemble.raw_manifest_size,
                 ".cvmfspublished", false);
  }

  spooler->WaitForUpload();
  LogCvmfs(kLogCvmfs, kLogStdout, "Fetched %"PRId64" new chunks out of %"
           PRId64" processed chunks",
           atomic_read64(&overall_new), atomic_read64(&overall_chunks));
  result = 0;

 fini:
  if (fd_lockfile >= 0)
    UnlockFile(fd_lockfile);
  free(workers);
  signature::Fini();
  download::Fini();
  delete spooler;
  return result;
}<|MERGE_RESOLUTION|>--- conflicted
+++ resolved
@@ -339,10 +339,7 @@
   atomic_init64(&overall_new);
   atomic_init64(&chunk_queue);
   download::Init(num_parallel+1, true);
-<<<<<<< HEAD
-=======
   //download::ActivatePipelining();
->>>>>>> 54392307
   unsigned current_group;
   vector< vector<string> > proxies;
   download::GetProxyInfo(&proxies, &current_group);
