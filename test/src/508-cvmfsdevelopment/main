
cvmfs_test_name="Simulate CVMFS Development"
cvmfs_test_autofs_on_startup=false

# cvmfs source tarballs to be downloaded and used as test data
cvmfs_versions="http://ecsft.cern.ch/dist/cvmfs/cvmfs-2.1.1/cvmfs-2.1.1.tar.gz
http://ecsft.cern.ch/dist/cvmfs/cvmfs-2.1.2/cvmfs-2.1.2.tar.gz
http://ecsft.cern.ch/dist/cvmfs/cvmfs-2.1.3/cvmfs-2.1.3.tar.gz
http://ecsft.cern.ch/dist/cvmfs/cvmfs-2.1.4/cvmfs-2.1.4.tar.gz"


# retrieve the URL at a given index (dash workaround)
get_url() {
  local version=$1

  i=0
  for url in $cvmfs_versions; do
    if [ $i = $version ]; then
      echo "$url"
      break
    fi
    i=$(( $i + 1 ))
  done
}

# downloads and extracts a number of CVMFS source packages
# from the electric commander server (URLs above)
download_and_untar_cvmfs_versions() {
  for cvmfs_version in $cvmfs_versions
  do
    echo $cvmfs_version

    wget --quiet $cvmfs_version || return 201
    tarname=$(basename $cvmfs_version)
    tar -xzf $tarname || return 202
  done
}

# copies one version of the downloaded CVMFS source tree
# to the given position while overwriting existing files.
# @param working_dir    the destination directory
# @param version        the CVMFS version to be copied (index in array above)
copy_cvmfs_version() {
  local working_dir=$1
  local version=$2
  local source_dir
  local url=$(get_url $version)
  source_dir=$(basename $url | sed 's/\.tar\.gz//')

  cp -uR $source_dir/* $working_dir
}

# set some nested catalogs in the CVMFS source tree
# @param working_dir   the destination directory
# @param version       the version of CVMFS to be copied (index in array on top)
configure_nested_catalogs() {
  local working_dir=$1
  local version=$2

  case $version in
    0)
      touch $working_dir/externals/.cvmfscatalog
      touch $working_dir/cvmfs/.cvmfscatalog
      touch $working_dir/test/.cvmfscatalog
      ;;
    1)
      touch $working_dir/externals/zlib/.cvmfscatalog
      touch $working_dir/externals/sqlite3/.cvmfscatalog
      rm -f $working_dir/cvmfs/.cvmfscatalog
      ;;
    2)
      touch $working_dir/test/HTTP/.cvmfscatalog
      touch $working_dir/test/LWP/.cvmfscatalog
      rm -f $working_dir/test/.cvmfscatalog
      ;;
    3)
      rm -f $working_dir/externals/.cvmfscatalog
      rm -f $working_dir/externals/zlib/.cvmfscatalog
      rm -f $working_dir/externals/sqlite3/.cvmfscatalog
      rm -f $working_dir/cvmfs/.cvmfscatalog
      rm -f $working_dir/test/HTTP/.cvmfscatalog
      rm -f $working_dir/test/LWP/.cvmfscatalog
      ;;
  esac
}

<<<<<<< HEAD
# checks if a nested catalog is part of the current catalog configuration
# of the repository
# @param catalog_path  the catalog root path to be checked
# @param repo_name     the repository to be checked
check_catalog_presence() {
  local catalog_path=$1
  local repo_name=$2

  if cvmfs_swissknife lsrepo -r http://cernvmbl005/riak/cvmfs -n test.cern.ch -k /etc/cvmfs/keys/test.cern.ch.pub | grep -x -q $catalog_path; then
    return 0
  else
    return 1
  fi
}

=======
>>>>>>> a9c1adf5
# checks if all nested catalogs that were requested by configure_nested_catalogs()
# are actually present in the catalog tree.
# @param version    the repository version to be checked
#                   (same as for configure_nested_catalogs())
# @param repo_name  the name of the repository to be checked
check_catalog_configuration() {
  local version=$1
  local repo_name=$2

  case $version in
    0)
      if [ $(get_catalog_count $repo_name) -ne 4 ]; then
        return 2
      fi
      if check_catalog_presence /                  $repo_name && \
         check_catalog_presence /externals         $repo_name && \
         check_catalog_presence /cvmfs             $repo_name && \
         check_catalog_presence /test              $repo_name
      then
        return 0
      else
        return 1
      fi
      ;;
    1)
      if [ $(get_catalog_count $repo_name) -ne 5 ]; then
        return 2
      fi
      if check_catalog_presence /                  $repo_name && \
         check_catalog_presence /externals         $repo_name && \
         check_catalog_presence /externals/zlib    $repo_name && \
         check_catalog_presence /externals/sqlite3 $repo_name && \
         check_catalog_presence /test              $repo_name
      then
        return 0
      else
        return 1
      fi
      ;;
    2)
      if [ $(get_catalog_count $repo_name) -ne 6 ]; then
        return 2
      fi
      if check_catalog_presence /                  $repo_name && \
         check_catalog_presence /externals         $repo_name && \
         check_catalog_presence /externals/zlib    $repo_name && \
         check_catalog_presence /externals/sqlite3 $repo_name && \
         check_catalog_presence /test/HTTP         $repo_name && \
         check_catalog_presence /test/LWP          $repo_name
      then
        return 0
      else
        return 1
      fi
      ;;
    3)
      if [ $(get_catalog_count $repo_name) -ne 1 ]; then
        return 2
      fi
      if check_catalog_presence /                  $repo_name
      then
        return 0
      else
        return 1
      fi
      ;;
  esac
}

# does a whole version update
# @param version        the version to be copied (index in array on top)
# @param repo_dir       the repository directory to copy to
# @param repo_name      the repository name to copy to
# @param reference_dir  the reference directory to copy to
copy_version() {
  local version=$1
  local repo_dir=$2
  local repo_name=$3
  local reference_dir=$4

  echo "COPY VERSION === $version === ..."

  echo "starting transaction to edit repository"
  start_transaction $CVMFS_TEST_REPO || return $?

  echo "putting some stuff in the new repository"
  copy_cvmfs_version $repo_dir $version || return 3
  configure_nested_catalogs $repo_dir $version || return 4

  echo "putting exactly the same stuff in the scratch space for comparison"
  copy_cvmfs_version $reference_dir $version || return 5
  configure_nested_catalogs $reference_dir $version || return 6

  echo "creating CVMFS snapshot"
  publish_repo $CVMFS_TEST_REPO || return $?

  echo "compare the results of cvmfs to our reference copy"
  compare_directories $repo_dir $reference_dir || return $?

  echo "check catalog integrity"
  check_catalogs $CVMFS_TEST_REPO || return $?

  echo "check if requested nested catalogs are present"
  check_catalog_configuration $version $repo_name || return $?
}

cvmfs_run_test() {
  logfile=$1
  local repo_dir=/cvmfs/$CVMFS_TEST_REPO

  local scratch_dir=$(pwd)
  mkdir reference_dir
  local reference_dir=$scratch_dir/reference_dir

  echo "create a fresh repository named $CVMFS_TEST_REPO with user $CVMFS_TEST_USER" >> $logfile
  create_empty_repo $CVMFS_TEST_REPO $CVMFS_TEST_USER >> $logfile 2>&1 || return $?
  
  echo "downloading some previous versions of the CVMFS code as test data..." >> $logfile
  download_and_untar_cvmfs_versions >> $logfile 2>&1 || return $?

  echo "do the business" >> $logfile 2>&1
  for i in 0 1 2 3
  do
    copy_version $i $repo_dir $CVMFS_TEST_REPO $reference_dir >> $logfile 2>&1 || return $?
  done

  return 0
}<|MERGE_RESOLUTION|>--- conflicted
+++ resolved
@@ -84,24 +84,6 @@
   esac
 }
 
-<<<<<<< HEAD
-# checks if a nested catalog is part of the current catalog configuration
-# of the repository
-# @param catalog_path  the catalog root path to be checked
-# @param repo_name     the repository to be checked
-check_catalog_presence() {
-  local catalog_path=$1
-  local repo_name=$2
-
-  if cvmfs_swissknife lsrepo -r http://cernvmbl005/riak/cvmfs -n test.cern.ch -k /etc/cvmfs/keys/test.cern.ch.pub | grep -x -q $catalog_path; then
-    return 0
-  else
-    return 1
-  fi
-}
-
-=======
->>>>>>> a9c1adf5
 # checks if all nested catalogs that were requested by configure_nested_catalogs()
 # are actually present in the catalog tree.
 # @param version    the repository version to be checked
