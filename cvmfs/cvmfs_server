--- conflicted
+++ resolved
@@ -276,84 +276,6 @@
 Usage: cvmfs_server COMMAND [options] <parameters>
 
 Supported Commands:
-<<<<<<< HEAD
-  mkfs          [-w stratum0 url] [-u upstream storage] [-o owner] [-X (external data)]
-                [-m replicable] [-f union filesystem type] [-v volatile content]
-                [-g disable auto tags] [-a hash algorithm (default: SHA-1)]
-                [-z enable garbage collection] [-s S3 config file]
-                [-Z compression algorithm (default: zlib)]
-                [-k path to existing keychain] [-p no apache config]
-                [-V VOMS authorization]
-                <fully qualified repository name>
-                Creates a new repository with a given name
-  add-replica   [-u stratum1 upstream storage] [-o owner] [-w stratum1 url]
-                [-a silence apache warning] [-z enable garbage collection]
-                [-n alias name] [-s S3 config file] [-p no apache config]
-                <stratum 0 url> <public key>
-                Creates a Stratum 1 replica of a Stratum 0 repository
-  import        [-w stratum0 url] [-o owner] [-u upstream storage]
-                [-l import legacy repo (2.0.x)] [-s show migration statistics]
-                [-f union filesystem type] [-c file ownership (UID:GID)]
-                [-k path to keys] [-g chown backend] [-r recreate whitelist]
-                [-p no apache config] [-t recreate repo key and certificate]
-                <fully qualified repository name>
-                Imports an old CernVM-FS repository into a fresh 2.1.x repo
-  publish       [-p pause for tweaks] [-n manual revision number] [-v verbose]
-                [-a tag name] [-c tag channel] [-m tag description]
-                [-X (force external data) | -N (force native data)]
-                [-Z compression algorithm]
-                <fully qualified name>
-                Make a new repository snapshot
-  rmfs          [-p(reserve) repo data and keys] [-f don't ask again]
-                <fully qualified name>
-                Remove the repository
-  abort         [-f don't ask again]
-                <fully qualified name>
-                Abort transaction and return to the state before
-  rollback      [-t tag] [-f don't ask again]
-                <fully qualified name>
-                Re-publishes the given tag as the new latest revision.
-                All snapshots between trunk and the target tag become
-                inaccessible.  Without a tag name, trunk-previous is used.
-  resign        <fully qualified name>
-                Re-sign the 30 day whitelist
-  list-catalogs [-s catalog sizes] [-e catalog entry counts] [-h catalog hashes]
-                [-x machine readable]
-                <fully qualified name>
-                Print a full list of all nested catalogs of a repository
-  info          <fully qualified name>
-                Print summary about the repository
-  tag           Create and manage named snapshots
-                [-a create tag <name>] [-c channel] [-m message] [-h root hash]
-                [-r remove tag <name>] [-f don't ask again]
-                [-i inspect tag <name>] [-x machine readable]
-                [-l list tags] [-x machine readable]
-                <fully qualified name>
-                Print named tags (snapshots) of the repository
-  check         [-c disable data chunk existence check]
-                [-i check data integrity] (may take some time)]
-                [-t tag (check given tag instead of trunk)]
-                [-s path to nested catalog subtree to check]
-                <fully qualified name>
-                Checks if the repository is sane
-  transaction   <fully qualified name>
-                Start to edit a repository
-  snapshot      [-t fail if other snapshot is in progress]
-                <fully qualified name>
-                Synchronize a Stratum 1 replica with the Stratum 0 source
-  snapshot -a   [-s use separate logs in /var/log/cvmfs for each repository]
-                [-n do not warn if /etc/logrotate.d/cvmfs does not exist]
-                [-i skip repositories that have not run initial snapshot]
-                Do snapshot on all active replica repositories
-  migrate       <fully qualified name>
-                Migrates a repository to the current version of CernVM-FS
-  list          List available repositories
-  update-geodb  [-l update lazily based on CVMFS_UPDATEGEO* variables]
-                Updates the geo-IP database
-  update-info   [-p no apache config] [-e don't edit /info/meta]
-                Open meta info JSON file for editing
-  repo-metainfo Open repository meta info JSON file for editing
-=======
   mkfs            [-w stratum0 url] [-u upstream storage] [-o owner]
                   [-m replicable] [-f union filesystem type] [-s S3 config file]
                   [-g disable auto tags] [-a hash algorithm (default: SHA-1)]
@@ -418,6 +340,10 @@
   snapshot        [-t fail if other snapshot is in progress]
                   <fully qualified name>
                   Synchronize a Stratum 1 replica with the Stratum 0 source
+  snapshot -a     [-s use separate logs in /var/log/cvmfs for each repository]
+                  [-n do not warn if /etc/logrotate.d/cvmfs does not exist]
+                  [-i skip repositories that have not run initial snapshot]
+                  Do snapshot on all active replica repositories
   migrate         <fully qualified name>
                   Migrates a repository to the current version of CernVM-FS
   list            List available repositories
@@ -427,7 +353,6 @@
                   Open meta info JSON file for editing
   update-repoinfo <fully qualified name>
                   Open repository meta info JSON file for editing
->>>>>>> 8bb4fc5f
 "
 
 
@@ -5273,7 +5198,7 @@
 
   done|sort -n|cut -d: -f2)"
 
-  for repo in $repos; do 
+  for repo in $repos; do
     if [ $separate_logs -eq 1 ]; then
       log=/var/log/cvmfs/$repo.log
     fi
