<<<<<<< HEAD
2.7.0:
  * Add S3 standalone benchmark utility along with -DCVMFS_STRESS_TESTS build
    option (CVM-1749)
  * Explicitly specify python2 in webapi/cvmfs-api.py shebang
  * Remove cvmfs_stratum_agent and the mongoose external library
  * Add support for CVMFS_LIBRARY_PATH to simplify standalone deployment
  * Enforce CVMFS_NFILES only if mounted via mount helper
  * Add support for pre-mounted mount point with libfuse3
  * Add support for libfuse3, including new mount option libfuse=[2|3]
    (CVM-1710, CVM-1744)
=======
2.6.2:
>>>>>>> a7f8dd29

2.6.1:
  * Fix potential mix-up of chunked files in NFS mode (CVM-1791)
  * Fix grafting of empty files (CVM-1785)
  * Add -g snapshot group option to cvmfs_server (CVM-1779)
  * Fix syntax errors in external libraries build system (CVM-1781, CVM-1782)
  * Fix master key card handling with openssl-pkcs11 >= 0.4.7 (CVM-1788)
  * Fix locking logic in Geo-API web service (CVM-1777)
  * Check for missing autofs map directory include in chksetup (CVM-1686)
  * Fix file mode for gateway keys in cvmfs_server import_keychain (CVM-1746)
  * Move from WebSockets notifications to server-sent events
  * Fix AWSv4 S3 authentication when using a non standard port
  * Fix Cloudflare geo API with proxy name (CVM-1774)
  * Fix DNS resolution in S3 backend with DNS style buckets
  * Fix potential hang during reload if a config repository is used (CVM-1466)
  * Disable active cache eviction as work around for stale negative entries
    (CVM-1759)
  * Fix small memory leak in S3 uploader
  * Periodically reload Geo-IP database (CVM-1739)
  * Enable extra compiler assertions in unit tests
  * Fix host file parsing in DNS resolver, triggered by gcc9 (CVM-1763)
  * Fix usage of singularity in container publishing service
  * Fix various issues in the HTTP 429 rate throttling behavior (CVM-1755)
  * Fix placement of cvmfschecksum files for uncommon cache setups (CVM-1728)
  * Fix file descriptor exhaustion when browsing many small catalogs (CVM-1742)
  * Manifest now can include reflog hash, fixing check with gw (CVM-1732)
  * Fix `snapshot -a` when no replicas are defined
  * Fix overwrite of locked down directories during ingestion
  * Fix ingestion at deeply nested catalog structures (CVM-1721)
  * Fix bug where the receiver temp dir caused failure of integrity
    checks (CVM-1704)
  * Fix a bug preventing GC on the repository gateway (CVM-1705)
  * Fix a bug in the gateway key parser when key contained repeated chars
  * Fix transaction lock name for tarball ingest with gateway backend 
  * Add GC support for legacy catalogs before 1.0 schema stabilized (CVM-1698)
  * Fix potential race condition in the stats collector for the S3 uploader
  * Better control of memory consumption in file processing pipeline (CVM-1687)
  * More robust parsing of gateway API keys (CVM-1693)

2.6.0:
  * Increase CVMFS_NFILES to 64k on read-only union file system mount
  * RPM: DUCC is disabled on Aarch64 due to missing Golang RPM on RH 7
  * New notification system to announce repository changes (CVM-1575, CVM-1634)
  * New tool suite ducc, daemon that unpacks container images into cvmfs
  * Fix building on macOS Mojave
  * Update sqlite to version 3.27.2
  * Update c-ares to version 1.15.0
  * Update libcurl to version 7.63.0
  * New parameter CVMFS_CATALOG_WATERMARK to release as of $n$ pinned catalogs
  * Add cvmfs_shrinkwrap utility and sub package (CVM-1578)
  * Add support for bearer token authentication (CVM-1320)
  * New build option ENABLE_ASAN for address sanitizer
  * New libcvmfs methods for extended attribs, catalogs, and multi-threading
  * Publication statistics are saved to an SQLite file (CVM-1567)
  * Optionally print statistics at the end of publication (CVM-1566)
  * Reactivate tracer, new parameters CVMFS_TRACEBUFFER{_THRESHOLD} (CVM-1596)
  * Add libcvmfs calls that list and stat nested catalogs (CVM-1577)
  * Generally replace @fqrn@ and @org@ in configuration (CVM-1526)
  * Add support for CVMFS_NFS_INTERLEAVED_INODES (CVM-1561)
  * Add support for ingesting tarballs (CVM-1476)
  * Optionally print GC stats with CVMFS_SERVER_FLAGS=-+stats
  * Fix debian packaging warnings and errors

2.5.3:
  * [S3] fix rare crash during file upload
  * [macOS] fix hanging reload during `cvmfs_config reload` 
  * Reduce IOPS during publishing to local backend
  * [S3] Add support for CVMFS_S3_PEEK_BEFORE_PUT
  * Prevent dirtab entries from wandering outside the repository (CVM-1608)
  * [S3] Handle HTTP 429 "too many requests" replies (CVM-1584)
  * [S3] Retry on HTTP 502 errors
  * Add support for server side CVMFS_NUM_UPLOAD_TASKS parameter
  * Log more details for host and proxy connection errors (CVM-1662)
  * Fix credentials handling on HTTP retries (CVM-1660)

2.5.2:
  * Add support for CVMFS_DNS_{MIN,MAX}_TTL (CVM-1659)
  * Disable suid binary integration test (083) on macOS
  * Log to syslog when session authorization disappears (CVM-1658)
  * Report start of mark and sweep phases during GC
  * Fix cache cleanup logic for chunks >25M (CVM-1625)
  * Fix stale authz session cache when repository membership changes (CVM-1653)
  * Restrict lazy downloads of geodb to once a day (CVM-1647)
  * Improve error reporting for replication/preloading (CVM-1624)
  * Update Apache config to ignore If-Modified-Since on stratum 1s (CVM-1655)
  * Add support for CVMFS_MAX_[EXTERNAL_]SERVERS (CVM-1631)
  * Fine-grained syncfs control through
    CVMFS_SYNCFS_LEVEL=[none,default,cautious] (CVM-1646)
  * Improve printing of warnings during publish (CVM-1630)
  * Add support for CVMFS_SUID config parameter (CVM-1591)
  * Repository gateway protocol version bumped to 2 (CVM-1626).
  * New parameter CVMFS_FUSE_NOTIFY_INVALIDATION; disabling it fixes
    stability issues on macOS (CVM-1638)
  * Fix permissions on temporary directory used by the receiver
  * Session tokens for gateway transactions are deleted after use (CVM-1643)
  * Automatically apply lease path to abort and publish commands (CVM-1601)
  * Add retry support for `cvmfs_server transaction` (CVM-1611)
  * New S3 config parameter CVMFS_S3_DNS_BUCKETS=false disables DNS-style
    bucket URLs when S3 backend doesn't support them (e.g. Minio) (CVM-1641)
  * Add support for URL subpaths and DNS buckets in the S3 backend (CVM-1641)
  * Fix content type header for objects pushed to S3
  * Fix cache control headers for objects pushed to S3 (CVM-1606)
  * Fix building on macOS 10.14
  * Fix potential memory corruption in catalog traversal
  * Reimplement cvmfs_talk in C++ to improve efficiency
  * Fix busy waiting in cache manager communication under heavy load (CVM-1618)

2.5.1:
  * Fix potential memory corruptions in tiered cache and swissknife history
  * Fix cvmfs_suid_helper on Ubuntu 18.04 for symlinked spool directory
  * Replace geolite free database by geolite2 (CVM-1496)
  * Apply catalog updates from updated alien cache (CVM-1515)
  * Fix compilation with libattr >= 2.4.48
  * Fix potential memory corruption in ingestion pipeline
  * Fix occasional false error of 'cvmfs_config probe' on FC28
  * Fix locking bug in cvmfs_server snapshot (CVM-1598)
  * Fix Yubikey signature handling (CVM-1604)
  * Publication with gateway gracefully exits when reflog is missing (CVM-1560)
  * Fixed Ubuntu 18.04 packages
  * Workspace is only assumed to be CWD in the FUSE client (CVM-1603)
  * Flush file system buffers after snapshot, gc, resign, publish (CVM-1552)
  * Add support for CA bundle files through X509_CERT_BUNDLE (CVM-1421)
  * Improve error message when mount point does not exist (CVM-1562)
  * Gracefully quit mount helper if required config repo is missing (CVM-1512)
  * Fix publishing through gateway with CVMFS_AUTO_TAGS=false (CVM-1559)
  * Parallelize object removal in S3 backend (CVM-1593)
  * Make S3 network parameters adjustable, new parameters
    CVMFS_S3_MAX_RETRIES, CVMFS_S3_TIMEOUT
  * Fix compiler optimization flags for gcc8+ and clang9+
  * Update BNL and FNAL stratum 1 aliases (CVM-1556)
  * Improved check for OSXFUSE in "cvmfs_config chksetup" (CVM-1550)
  * Fix potential deadlock when uploading files to repository GW (CVM-1555)
  * Reduce number of temporary files when publishing through GW (CVM-1548)
  * Check for link count > 0 in swissknife check (CVM-1549)
  * Linkcount is set to 1 for hardlinked files published through GW (CVM-1542)
  * Limit queue size of the gateway spooler to 2G
  * Store gateway receiver's temp files in $SPOOLER_TMP/receiver (CVM-1540)
  * Handle spooler failures gracefully in the gateway receiver (CVM-1545)
  * Fix incomplete manifest after catalog migration operations (CVM-1534)

2.5.0:
  * Check for autofs in cvmfs_server rmfs only for stratum 0s (CVM-1490)
  * React on change of DNS server on Linux (CVM-496)
  * Fix catalog checksum destination from cwd to workspace (CVM-962)
  * Use `systemd start <mount unit>` in suid helper if applicable (CVM-1398)
  * Set httpd selinux label for GeoIP database (CVM-1454)
  * Make CVMFS_GENERATE_LEGACY_BULK_CHUNKS=false the default (CVM-1429)
  * Run automatic garbage collection with frequency controlled by the
    CVMFS_AUTO_GC_LAPSE parameter (CVM-1400)
  * Fix use of short term TTL when the manifest cannot be downloaded
  * Fix crash on `cvmfs_talk remount` with fixed catalogs
  * Send offline mode enter/recover events to syslog (CVM-1497)
  * Sanitize repository names in cvmfs_server (CVM-1389)
  * Use /etc/auto.master.d/cvmfs.autofs if applicable (CVM-675)
  * Add functionality to print the hierarchy of branches (CVM-1392)
  * Fix error message when trying to mount an already mounted repo (CVM-1477)
  * Fix transaction abort with many temporary files (CVM-1390)
  * Fix garbage collection of idle repositories (CVM-1460)
  * Place bootstrapping symlinks on replica storage (CVM-1366)
  * Improve CPU utilization when downloading with limited bandwidth (CVM-1480)
  * Use lazy unmount as a last resort in `cvmfs_config killall` (CVM-1465)
  * Add CloudFlare support to GeoAPI (CVM-1468)
  * Fix warnings in cvmfs_server on bash >= 4.4 (CVM-1401)
  * Create libcvmfs.a and libcvmfs_cache.a on macOS (CVM-1489)
  * Set default cache limit to 20G on macOS
  * Fix statvfs for cache size >4G on macOS (CVM-1474)
  * Add support for diff snapshots based on root hash (CVM-1452)
  * Enable manual trigger to release nested catalogs in unsupervised memory
    cache plugin
  * Add new server parameter CVMFS_IGNORE_SPECIAL_FILES
  * Add support for special files (CVM-1106)
  * Remove S3 multi-bucket support
  * Use AWSv4 S3 authorization if CVMFS_S3_REGION is set (CVM-988)
  * Add CAP_DAC_READ_SEARCH to swissknife to publish locked-down files
  * Don't enforce user_allow_other fuse option (CVM-1379)
  * New file ingestion pipeline
  * Drop tbb dependency
  * Add docker graph driver plugin configuration
  * Add RapidCheck for property based testing
  * Fix compilation on macOS 10.11+
  * Add stratum 1 agent for triggered replication
  * Autmatically restart failed authz helper after a cool-off period
  * Make `true` to be a valid boolean option

2.4.5:
  * Use CVMFS_MAX_IPADDR_PER_PROXY=2 by default on macOS
  * Fix-up for reacting on DNS server change (CVM-496)

2.4.4:
  * Fix registration of chunk hashes without bulk hash and non-SHA1 hash
    algorithm (CVM-1446)
  * React to a change of DNS server on macOS (CVM-496)
  * Have geoapi try $REMOTE_ADDR if $HTTP_X_FORWARDED_FOR has no geoinfo
    (CVM-1442)

2.4.3:
  * Fix location of cvmfschecksum file for tiered cache config (CVM-1436)
  * Fix throughput reporting in `cvmfs_config stat` (CVM-1432)
  * Fix races in mtab handling of crash unmounter with writable mtab (CVM-1431)
  * Turn cvmfs-config into Debian virtual package (CVM-1420)
  * Invalidate inodes instead of dentries on reload/remount (CVM-1423)
  * Workaround for alien cache on BeeGFS (CVM-1403)

2.4.2:
  * Skip external files during garbage collection (CVM-1396)
  * Enforce numeric value when manually setting revision number (CVM-1372)
  * Add cvmcache_get_session() to cache plugin API (CVM-1368)
  * Enforce explicit catalog TTL setting on publish (CVM-1388)
  * Fix variant symlink display on release manager machine (CVM-1383)
  * Prevent diff viewer from recursing into hidden directories (CVM-1384)
  * Prevent overlayfs repositories on XFS ftype=0 spool directories (CVM-1385)
  * Cache GeoAPI replies for 5 minutes, improve WSGI config (CVM-1349)
  * Improve logging for cache plugins
  * Fix use of cached file catalog in cache plugins
  * Fix off-by-one error for chunk size when grafting files

2.4.1:
  * Don't perform health check on resign (CVM-1358)
  * Fix potential deadlock in parallel catalog processing (CVM-1360)

2.4.0:
  * Fix `cvmfs_config reload` on macOS
  * Fix cvmfs_config reload under root environment with cvmfs deps (CVM-1352)
  * Add support for CVMFS_{ROOT|NESTED}_KCATALOG_LIMIT, CVMFS_FILE_MBYTE_LIMIT,
    CVMFS_ENFORCE_LIMITS to set publish limits (CVM-1094, CVM-1123)
  * Add support for revision entries in blacklist (CVM-992)
  * Reduce default catalog TTL to 4 minutes (CVM-1336)
  * Add cvmfs_server resign -d option (CVM-1279)
  * Add support for CVMFS_OOM_SCORE_ADJ (CVM-1092)
  * Show all CVMFS_... parameters in `cvmfs_config showconfig` (CVM-1180)
  * Limit number of concurrent S3 PUT operations (CVM-1339)
  * Set Apache content-type of objects to application/octet-stream (CVM-1067)
  * Add CVMFS_GENERATE_LEGACY_BULK_CHUNKS parameter to control creation of
    bulk hashes for chunked files (CVM-640)
  * Assign port 8000 to httpd in selinux configuration during RPM post-install
    (CVM-1308)
  * Use "AllowOverride Limit AuthConfig" directive (CVM-1255)
  * Set Apache manifest expiry period to 61 seconds
  * Remove checks for conflicting cvmfs_server 2.0.x artifacts (CVM-1167)
  * Lift restriction on autofs in nfs mode (CVM-975)
  * Allow ext3 as spool file system on RHEL 7.3 / overlayfs (CVM-1186)
  * Add `cvmfs_server resign -p` command (CVM-1140)
  * Add `cvmfs_server check -r` command to repair reflog checksum (CVM-1240)
  * Add ncleanup24 xattr and Nagios check for cleanup rate (CVM-1097)
  * Add cvmfs_server resign -w for stand-alone whitelist resigning (CVM-1265)
  * Fix shell errors when required config repo cannot be mounted (CVM-1300)
  * Add support for Yubikey 4 & NEO to cvmfs-server (CVM-1259)
  * Fix mount helper for very long lines in /etc/group (CVM-1304)
  * Change default graft size from 32M to 24M (CVM-1291)
  * Fix cache size reporting in 'df' on macOS (CVM-1286)
  * Use a repository layout revision as CVMFS_CREATOR_VERSION (CVM-1065)
  * Improve error reporting when cache hosting file system is full (CVM-1253)
  * Perform fail-over when whitelist or manifest is corrupted (CVM-837)
  * Increase maximum repostory name from ~30 chars to 60 chars (CVM-1173)
  * Add cvmfs_server gc -a option (CVM-1095)
  * Fixes for OpenSSL 1.1 interface changes
  * Use rsync "perishable" feature instead of list-catalogs (CVM-1199)
  * Add cvmfs_server checkout command and support for branches (CVM-1197)
  * Add cvmfs_server diff command (CVM-1070)
  * Possibility to split cache dir and workspace, add CVMFS(_CACHE)_WORKSPACE
  * Trim trailing whitespaces from .cvmfsdirtab entries (CVM-1061)
  * Cache proxy settings in workspace directory (CVM-1156)
  * Add `cvmfs_talk remount sync` command
  * Use active eviction of kernel caches with libfuse >= 2.9 (CVM-1041)
  * Add external and internal in-memory cache manager (CVM-1044)
  * Add tiered cache manager (CVM-1050, CVM-1183)
  * Support for instance based cache configuration (CVM-1053)
  * Fix mount helper if repository name resolves to local path (CVM-1160)
  * Make cvmfs_server catalog-chown command public (CVM-1077)
  * Update stratum 1 default configuration (CVM-1147)
  * Update cern.ch master keys
  * Use built-in LibreSSL on macOS (CVM-1112)
  * Use -Os compiler flag
  * Use c-ares 1.13.0
  * Use libcurl 7.54.1
  * Use sqlite 3.19.3
  * Add CVMFS_VIRTUAL_DIR server parameter (CVM-1062)
  * Add catalog support for hidden files and bind mountpoint
  * Add CVMFS_IGNORE_SPECIAL_FILES server parameter
  * Ignore special files with a warning on publish (CVM-1106)
  * Add support for Debian 8 (CVM-1104)
  * Add support for pluggable, external cache managers (CVM-1054)
  * Keep debug symbols of libcurl and c-ares
  * Use default X509_CERT_DIR also if it is empty string (CVM-1083)
  * Add micro benchmark framework
  * Fix building on Arch Linux
  * Fix building on the Raspberry Pi
  * Add new initialization interface to libcvmfs (CVM-947)
  * Fix build with gcc 6 (CVM-1051)
  * Use cache for fetching history database on mount
  * Fix small memory leak during remount of root catalog
  * Fix handling of file:// url in CVMFS_SERVER_URL

2.3.5:
  * Let RPM drop patch configuration for CVM-1200 where necessary

2.3.4:
  * Unlink empty files during cache db rebuild (CVM-1113)
  * Fix gathering 'rawlink' extended attribute
  * Allow for keys directory used with stratum 1 repositories (CVM-985)
  * Fix snapshot logging for large tag lists (CVM-1021)
  * Fix auto tag cleanup for very long tag lists (CVM-1198)
  * Fix stratum 0 /etc/fstab migration from versions < 2.1.20 (CVM-1182)
  * Work around CentOS 7 bug in autofs systemd unit (CVM-1200)

2.3.3:
  * Fix parsing of nested catalogs in dirtab for cvmfs_preload
  * Fix asynchronous cleanup with open file descriptors on some aufs versions
  * Add .cvmfs_status file (CVM-1107)
  * Fix potential deadlock when uploading catalogs (CVM-1165)
  * Fix 'cvmfs_server resign' if CVMFS_HASH_ALGORITHM is unset (CVM-1013)
  * Compact reflog after garbage collection (CVM-1162)
  * Fix migration of server info JSON files (CVM-1159)
  * Fix selecting repositories by wildcard in cvmfs_server (CVM-1151)
  * Prevent GC from running at the same time as snapshot (CVM-1108)
  * Don not ignore stale locks when publishing (CVM-1146)
  * Add CVMFS_CONFIG_REPO_REQUIRED option (CVM-1111)
  * Accept OverlayFS / ext4 on RHEL >= 7.3 (CVM-835)
  * Fix build on RHEL7.3 (CVM-1153)
  * Increase robustness when fetching reflog and checksum (CVM-1114, CVM-1124)
  * Add cvmfs_talk external host switch (CVM-1126)
  * Fix misleading cache cleanup log message (CVM-1128)
  * Fix cvmfs_config on EL7 if working directory is /usr/bin (CVM-1118)
  * Perform host failover on corrupted data (CVM-478)
  * Fix cvmfs_config umount failure output
  * Fix comment in default.conf (CVM-1105)
  * Fix history file leak on auto tag removal
  * Fix crash when 'cvmfs_talk cleanup rate' is called without argument
  * Fixes for macOS 10.12 Sierra (CVM-1084)

2.3.2:
  * Fix error reporting when downloading replication sentinal file (CVM-1078)
  * Fix publishing of auto catalog markers (CVM-1079)
  * Fix segfault in debug logging of certain download failures (CVM-1076)

2.3.1:
  * Fix rare corruption on NFS maps during mount / reload
  * Use reflog timestamp instead of catalog inherent timestamp (CVM-764)
  * Garbage collect auxiliary objects (CVM-1007)
  * Prune previous catalog chain during replication of gc-enabled repositories
  * Gracefully deal with proxies without http:// prefix (CVM-1045)
  * Reset file capabilities of cvmfs_swissknife on package update (CVM-1038)
  * Fix `cvmfs_server gc` for freshly created replicas (CVM-1043)
  * Fix `mount -t cvmfs -o remount ...` (CVM-1068)
  * Prevent fallback proxies from interfering with external data (CVM-1058)
  * Fix up cvmfs_talk external commands (CVM-981)
  * Fixes in upload and download of the reflog
  * Add gc command to cvmfs_server help text (CVM-1011)
  * Add mount command to cvmfs_server help text (CVM-1008)
  * Add CVMFS_AUTO_TAG_TIMESPAN parameter to control automatic cleanup of old,
    automatically created repository tags (CVM-982)
  * Fix lsof report in cvmfs_server on newer Linux distributions
  * Use tbb version 4.4 update 5
  * Minimal set of fixes to allow compilation on Fedora 24
  * Fix RPM dist tag for SLES12 (CVM-1032)
  * Fix remote URL of `cvmfs_server check` on stratum 1
  * Add local reflog checksum to ensure data integrity (CVM-1006)
  * Fix false warning on graft files when removing trees on overlayfs (CVM-932)

2.3.0:
  * Fix crash on publish when symlinking an opaque directory
  * Fix null pointer dereference for authz extended attribute
  * Add well-defined client-side authz interface and allow/deny helpers
  * Parallel commit of catalog databases after publish
  * Speed-up catalog meta-data updates during publish
  * Prevent a cvmfs_server migrate on a repository that is in a transaction
  * Add `cvmfs_server mount` command (CVM-996)
  * Remove scratch directory asynchronously on publish
  * Fix maintaining "previous revision" pointer during catalog migrations
  * Optimize sequence of creation/removal of nested catalogs during publish
  * Reduce page cache utilization during publish
  * Fix lookup of sbin binaries in cvmfs_server
  * Add 'cvmfs_talk detach nested' debug and testing interface
  * Add per-database memory statistics to 'cvmfs_talk internal affairs'
  * Avoid unloading of the fuse library under Valgrind
  * Reduce memory consumption and fragmentation
  * Use sqlite 3.10.2
  * Fix a few small memory leaks during reload of the library
  * Reduce number of system calls during publish
  * Add support for cvmfs_swissknife publish -f to force publishing in the
    presence of open file descriptors
  * Fix a rare crash when parsing the whitelist in cvmfs_server
  * Call cvmfs_suid_helper with a clean environment from cvmfs_server
  * Add .cvmfsreflog for garbage collection
  * Omit S3 bucket number if only a single bucket is used
  * Warn when forcfully remounting the file system stack on the server, new
    parameter CVMFS_FORCE_REMOUNT_WARNING
  * Add support for default.conf in config repository (CVM-993)

2.2.3:
  * Fix stale open chunked files that are updated in the repository (CVM-1017)

2.2.2:
  * Fix compilation of libcvmfs on Fedora 23 i686
  * Update cvmfs_rsync to handle source dirs changed into symlinks (CVM-1004)
  * Backport `cvmfs_server mount -a`
  * Remove use of SSLv3_client_method() in libcurl
  * Fix 'cvmfs_server snapshot -a' not noticing failed snapshots (CVM-997)

2.2.1:
  * Fix reading of chunked files in libcvmfs
  * Disable access to VOMS protected repositories until certificate handling
    is resolved

2.2.0:
  * Add VOMS as a build dependency on platforms where it is available.
  * Detect missing 'http:// proxy prefix in chksetup (CVM-979)
  * Remove sudo dependency from Linux packages
  * Fix race when reloading at the same time as evicting data from the cache
  * Fix cache-control max-age time coming from .cvmfs* files on EL7 (CVM-974)
  * Fix rare deadlock on unmount
  * Fix mistakenly ignoring catalogs during garbage collection (CVM-966)
  * Fix mounting with a read-only cache directory
  * Add user.pubkeys extended attribute
  * Add `cvmfs_server snapshot -a` (CVM-813)
  * Add support for a garbage collection deletion log (CVM-710)
  * Print error message at the end of a failing `cvmfs_server check` (CVM-958)
  * Use patched pacparser 1.3.5 for IPv6 support (CVM-903)
  * Add support for VOMS authentication in fuse module (CVM-904)
  * Add `cvmfs_server update-repoinfo` command (CVM-804)
  * Add `cvmfs_talk cleanup rate` command (CVM-270)
  * Read blacklist from config repository if available (CVM-901)
  * Add support for uncompressed files (CVM-906)
  * Add support for external data (CVM-907)
  * Add CVMFS_IPFAMILY_PREFER=[4|6] to select preferred IP protocol for proxies
  * Fix crash when publishing specific files which a size of a multiple of the
    chunk size (CVM-957)
  * Immediately pick up new catalogs after idle period (CVM-636)
  * Add CVMFS_REPOSITORY_TTL server parameter for repository TTL in seconds
  * Move python library to a separate repository
  * Harden GeoAPI against cache poisoning (CVM-722)
  * Fix handling of empty CVMFS_CONFIG_REPOSITORY
  * Allow for configuration of DNS timeout and retry (CVM-875)
  * Add IPv6 support for GeoAPI (CVM-807)
  * Add `cvmfs_server check -s` to verify subtrees
  * Don't resolve magic symlinks in server mode (CVM-879)
  * Unmount repositories when rpm is erased (CVM-757)
  * Allow for alternative URLs for root catalog outside /data subdirectory
  * Add static status files on stratum 0/1 server (CVM-860)
  * Fix cache directory selection in `cvmfs_config wipecache` (CVM-709)
  * Add `cvmfs_config killall` command (CVM-899)
  * Log events to syslog in cvmfs_server (CVM-812, CVM-861)
  * Enable `cvmfs_server import` to generate new repository keys (CVM-865)
  * Do not mount /cvmfs on boot on the release manager machine; on the first
    transaction, CVMFS_AUTO_REPAIR_MOUNTPOINT mounts automatically
  * Perform host fail-over on HTTP 400 error code (CVM-819)
  * Fail immediately if CVMFS_SERVER_URL is unset (CVM-892)
  * Add -p switch to cvmfs_server commands to skip Apache config (CVM-900)
  * Minor fixes to libcvmfs (CVM-831, CVM-893)
  * Add CLI for grafting files (CVM-933)
  * Add support for explicitly listed repositories in 'cvmfs_config probe'
    (CVM-793)
  * Allow for repository removal without removing the content (CVM-738)
  * Add cvmfs_config fsck command (CVM-371)
  * Avoid use of sudo in cvmfs_server (CVM-245)
  * Various build system fixes (CVM-783, CVM-854, CVM-857)
  * Avoid rolling back to incompatible catalog schemas (CVM-252)
  * Add cvmfs_rsync utility (CVM-814)
  * Fixes for OS X El Capitan, move install directory on OS X to /usr/local
    (CVM-917)
  * Fix rare bug in the garbage collection that can lead to removal of live
    files (CVM-942)
  * Add support for grafting of files (CVM-908)
  * Make CVMFS_AUTO_REPAIR_MOUNTPOINT the default (CVM-889)
  * Fix mount point auto repair when only the read-only branch is broken (CVM-918)
  * Fix URL option parsing for S3 backend in cvmfs_server
  * Add quasi-static cvmfs_preload binary (CVM-912, CVM-914)
  * Add auto-balancer for catalogs (experimental) with server parameters
    CVMFS_AUTOCATALOGS, CVMFS_AUTOCATALOGS_MAX_WEIGHT,
    CVMFS_AUTOCATALOGS_MIN_WEIGHT
  * Fix auto tag creation for fast successive publish runs (CVM-795)
  * Fix systemd detection in cvmfs_server on systems with multiple running
    systemd processes like Fedora 22
  * Fix rpm for Fedora > 21, drop explicit support for fedora < 21
  * Detect valgrind if valgrind header is present on the system
  * Add make check target
  * Fix leak of temporary files in .cvmfsdirtab handling (CVM-818)
  * Allow geodb update for non-root users (CVM-895)
  * Don't commit exisiting files to local storage backend in server (CVM-894)
  * Fix stale lock file on server machine crash (CVM-810)
  * Fix crash for invalid spooler definition (CVM-891)
  * Fix leak of temporary files in the S3 backend (CVM-881)
  * Add -s <S3 config file> switch to add-replica command
  * Fix rare crashes on publish due to false whiteout handling (CVM-880)
  * Fix moving of magic symlinks into nested catalogs (CVM-874)
  * Prepare OS X mount helper for osxfuse 3
  * Fix stack trace generation on OS X
  * Tune OS X Fuse mount options
  * Add support for chunked files in libcvmfs (CVM-687)
  * Fix rare race that can result in a hanging reload
  * Fix memory and file descriptor leak in the download manager during reload
  * Add support for SHA3-SHAKE128 with 160 output bits
  * Add listing of /var/run/cvmfs to bugreport tarball (CVM-868)
  * Prevent ctrl+c during cvmfs_config reload (CVM-869)
  * Avoid use of attr utility in the server (CVM-853)
  * Add catalog-chown command to cvmfs_server (CVM-836)
  * Handle import of repositories with an expired whitelist (CVM-780)
  * Fix leak of temporary files during garbage collection (CVM-846)
  * Fix verification of partial file chunks in cvmfs_server (CVM-842)
  * Remove counting of open file descriptors from libcvmfs
  * Fix resolving absolute symlinks into the same repository in libcvmfs
    (regression)
  * Add CVMFS_MAX_IPADDR_PER_PROXY parameter to avoid very long fail-over
    chains
  * Fix initialization of quota manager in libcvmfs (regression)
  * Fix cleanup of global state in libcvmfs
  * Use "unix-none" sqlite vfs in libcvmfs
  * Add LIBCVMFS_VERSION_MAJOR, LIBCVMFS_VERSION_MINOR, LIBCVMFS_REVISION
  * Add error code defines in libcvmfs
  * Restore 2.1.19 option names in libcvmfs
  * Follow HTTP redirects in S3 backend
  * Change versioning scheme to MAJOR.MINOR.PATCH
  * Disable caching for mutable objects in S3 backend (CVM-808)
  * Automatically pick a union file system when creating a repository
  * Fix several CentOS7 issues in the cvmfs_server script (CVM-737)
  * Adjust to upstream OverlayFS changes
  * Fix crash in 'cvmfs_swissknife dirtab' if .cvmfsdirtab contains /*
  * Let 'cvmfs_config chksetup' find the Fuse library in /usr/lib/$platform
    (CVM-802)
  * Disable Geo-API for atlas nightlies
  * Add benchmarks to the integration tests
  * Use --max-time curl option in Nagios probe with 3 times connection timeout
  * Add check for 32bit inode overflow to the Nagios probe (CVM-627)
  * Add a timeout to the Nagios probe (CVM-683)
  * Add 'make doc' as a target to build Doxygen documentation (CVM-692)
  * Add CVMFS_SYSTEMD_NOKILL parameter to make cvmfs act as a systemd
    recognized low-level storage provider
  * Add CVMFS_HIDE_XATTRS client parameter to prevent synthetic extended
    attributes from being listing
  * Add support for custom extended attributes and file capabilities through
    server parameter CVMFS_INCLUDE_XATTRS (CVM-734)

2.1.20:
  * Stop parsing of CernVM specific config files (CVM-614)
  * Add CVMFS_MAXIMAL_CONCURRENT_WRITES configuration parameters for number of
    I/O streams during publishing (CVM-703)
  * Add possibility to use S3 compatible storage in the server (CVM-215)
  * Recover from inconsistent state of mount points in the server (CVM-650)
  * Concurrent initial snapshots will not wait for each other but all but the
    first one fail with a non-zero exit code (CVM-278)
  * Add support for geographically ordered fallback proxies (CVM-708)
  * Add support for HTTP redirects through CVMFS_FOLLOW_REDIRECTS (CVM-766)
  * Ensure autofs is running after 'cvmfs_config setup'
  * Fix rebuilding cache database on XFS (CVM-685)
  * CVMFS_PUBLIC_KEY takes precedence over CVMFS_KEYS_DIR (CVM-652)
  * Fix error reporting when creating alien cache (CVM-677)
  * Fix concurrent creation of cache sub directories (CVM-672)
  * Replace cvmfs-keys package by cvmfs-config-... packages (CVM-617)
  * Add CVMFS_LOW_SPEED_LIMIT parameter, increase threshold for stale
    connections from 100B/s to 1kB/s (CVM-718)
  * Allow cvmfs to claim ownership of files and directories through
    CVMFS_CLAIM_OWNERSHIP (CVM-678)
  * Add support for garbage-collected repositories (CVM-583, CVM-760)
  * Add support for automatically ordering Stratum 1 servers according to
    geographic loations (CVM-629, CVM-630)
  * Add 'host probe geo' command to cvmfs_talk
  * Add CVMFS_USE_GEOAPI parameter
  * Add host_list extended attribute
  * Fix traversal of nested catalogs in intermediate catalogs during snapshot
  * Resolve round-robin DNS entries for proxies to a load-balance group
    (CVM-457)
  * Use AllowOverride Limit instead of AllowOverride All in Stratum 0/1
    default configuration (CVM-661)
  * Stop renaming catalogs in alien cache
  * Make installation of bash completion files opt-out
  * Apply umask to the mode when creating files on the Stratum 0/1 (CVM-660)
  * Make server transaction handling more robust against failures and
    concurrent operations (CVM-665, CVM-666)
  * Install auto.cvmfs in /usr/libexec/cvmfs and make /etc/auto.cvmfs a
    symlink (CVM-645)
  * Restrict the number of in-flight file processing jobs in the server in
    order to not exhaust file descriptor limit
  * Fix whitelist resign period from one month to 30 days to match the
    documentation (CVM-628)
  * Use custom cvmfs_cache_t SELinux label for the cache directory (CVM-644)
  * Fail gracefully if one of the public RSA keys is unreadable (CVM-667)
  * Fix concurrent access to alien cache on NFS (link/unlink instead of rename)
  * Support alien cache on hadoop-dfs-fuse which doesn't report
    file size immediately (CVM-659)
  * Fix false zero return code of 'cvmfs_server transaction' (CVM-658)
  * Allow using externally created keys in cvmfs_server mkfs (CVM-646)
  * Warn when aufs version is known to potentially cause deadlocks
  * Fix alien cache catalog updates (CVM-653)
  * Add underscore and tilde to the set of unescaped URI characters
  * Fix packaging for Fedora 21
  * Fix SElinux packaging for RHEL7 and Fedora 20
  * Disable SQlite locking on the client; improves performance
    and allows to store cache directory on file systems with
    dodgy file locking support such as Lustre
  * Change libcvmfs to access /cvmfs instead of /cvmfs/<repo>
  * Add OSG, EGI public keys and config (CVM-641)
  * Fail gracefully on errors in 'cvmfs_server import' (CVM-635)
  * Allow for setting a revision number using
    'cvmfs_server publish -n' (CVM-633)
  * Work around gcc4.1 compiler bugs
  * Add support for CVMFS_CONFIG_REPOSITORY (CVM-616)
  * Change directory to config file being parsed (CVM-618)
  * Export CVMFS_FQRN to shell callouts for option parsing
    (CVM-619)
  * Fix race when autofs unmounts a repository during reload
  * Use file catalogs when processing .cvmfsdirtab (CVM-620)
  * Support negative entries with wild cards in .cvmfsdirtab (CVM-639)
  * Compact inflated catalogs on publish (CVM-610)
  * Add 'letter' command to cvmfs_swissknife
  * Use tbb 4.3 update 1
  * Use sqlite 3.8.7.4
  * Use libcurl 7.39
  * Use leveldb 1.15
  * Rename cvmfs_server lstags command to list-tags
  * Add extended attribute user.tag
  * Add CVMFS_REPOSITORY_DATE client parameter (CVM-625)
  * Enable default auto tagging (CVMFS_AUTO_TAG)
  * Add 'list-catalogs' command to cvmfs_server (CVM-611)

2.1.19:
  * Suppress confusing lsof output in cvmfs_server (CVM-624)
  * Fix CVMFS_SEND_INFO_HEADER option handling (CVM-623)

2.1.18:
  * Fix publishing when other shells are open on /cvmfs/$fqrn
  * Repository sanitation: require a dot in the repository name in
    autofs map
  * Parse /etc/cvmfs/default.d/*.conf after /etc/cvmfs/default.conf and
    before /etc/cvmfs/default.local
  * Log pacparser errors to syslog
  * Resolve auto PAC location to http://wpad/wpad.dat
  * Send requested file system path in cvmfs-info HTTP header (CVM-580);
    behavior can be turned on and off through CVMFS_SEND_INFO_HEADER
  * Fix overwriting regular file or symlink with non-empty
    directory in cvmfs_server
  * Fix rpm build on EL6.5 32bit
  * Fix memory corruption during publish process (CVM-608)
  * Use CVMFS_PAC_URLS instead of PAC_URLS
  * Fix symlinked /var/spool/cvmfs/... (CVM-607)
  * Add verbose texts to most error codes (CVM-594)
  * Fix abnormal termination of cvmfs_server on whitelist
    verification errors (CVM-602)
  * Reduce default verbosity of 'cvmfs_server publish' (CVM-269)
  * Fix automounter map on EL6.2 (CVM-601)
  * Log to syslog in addition to stderr when debug log cannot
    be opened (CVM-273)
  * Fix false parsing of /etc/cvmfs/domaind.d/cern.ch.* on mount
    (CVM-600)
  * Improve error logging when loading the cvmfs library (cf. CVM-595)
  * Fix crash in exclusive cache mode if unpin listener is called
    on mount (CVM-267)
  * Add "volatile" repository and volatile cache class (CVM-263)
  * Fix TBB build system for 32bit on 64bit mock environments
  * Fix RPM spec file for FC20
  * Add cvmfs Python library
  * Fix permissions of private keys on repository creation
  * Fix race between cached chunked files and catalog updates
  * Fix false caching of catalog object in dirent
  * Support for RIPEMD-160 hash algorithm in lieu of SHA-1
  * Switch to TBB 4.2 update 2
  * Bash completion for cvmfs_config and cvmfs_server
  * Fix build system for SL4

2.1.17:
  * Fix proxy failover on HTTP 403 errors (introduced in 2.1.16)

2.1.16:
  * Track uncompressed catalog sizes
  * Replace sudo magic in cvmfs_server by cvmfs_suid_helper
  * Record to syslog when highest inode exceeds 32bit
  * Support for user.inode_max extended attribute
  * Support importing a 2.1 repository
  * Remove left-over FIFOs from cache directory
  * Fix publish of recreated nested catalog hierarchies
  * Fix race between catalog reload and Fuse module reload
  * Fix parsing of CVMFS_MAX_TTL parameter
  * Optionally disable httpd check in cvmfs_server
  * Enforce immediate host failover on HTTP 404 errors
  * Experimental support for pkcs#7 signed whitelists
  * Fix build system for 32bit ARM
  * Opportunistically clean up before loading files > 25M
  * Change default catalog TTL to 15 minutes
  * Add support for default values in variant symlinks
  * Add support for extended attribute "rawlink"
  * Fix compile errors with Apple clang 5
  * Experimental support for replicating into client cache
  * Experimental support for "alien cache" (CVMFS_ALIEN_CACHE)
  * Fix multiple race conditions when repositories are unmounted
    during reload
  * Do not pull previous catalogs from snapshots
  * Replace mount helper shell script by binary
  * Replace autofs map shell script by binary
  * Fix potential endless loop in 'cvmfs_config setup'
  * Fix CVMFS_STRICT_MOUNT
  * TBB driven, parallel file processing engine in server
  * Follow rpm scheme in deb packaging (client, server, keys)
  * Add fnal stratum 1 to default configuration
  * Fix read-only cache mode

2.1.15:
  * Fix race in cvmfs_server publish
  * Fix rare inconsistency in runtime size tracking of the cache
  * Fix time calculation in cvmfs_talk host probe command
  * Allow for multi-repo operations and wildcards in
    cvmfs_server
  * Allow for stratum 1 aliases
  * Add simple check for cache space to 'cvmfs_config chksetup'
  * Unpin catalogs on unmount
  * Fix treatment of local I/O errors during stream decompression
  * Change X-CVMFS2 header to User-Agent
  * Improve logging on mount
  * Properly finalize Fuse module on mount failures
  * Build system: fix libattr devel detection
  * Fix detecting the service utility under Ubuntu in cvmfs_config
  * Replace leveldb usleep by SafeSleepMs
  * Switch to leveldb 1.12.0 (IA-64 compatibility)
  * Fix parsing of config file without trailing newline
  * Expand backoff on download errors to the loading of
    file catalogs
  * Fix false negative caching of I/O errors that occur during
    path lookup
  * Place SQlite temporary files into cache directory
  * Move OS X client from fuse4x to OSXFuse
  * Properly handle (ignore) mount options
    auto, noauto, user, nouser, users, _netdev
  * Strip debug symbols from 3rd party externals
  * Resolve "auto" proxy according to WLCG auto proxy discovery
    (see http://cern.ch/go/HV9f)
  * cvmfs_server: increase default expiration time for .cvmfspublished
    to 2 minutes in order to avoid being dDoS'd by misconfigured
    Squids
  * Automatically unmount a crashed mountpoint from the watchdog
  * Connect SQlite logger to cvmfs logger
  * Switch to sqlite 3.7.17
  * Add check for accessibiliy of /etc/nsswitch.conf to
    cvmfs_config chksetup
  * Add experimental support for overlayfs as an alternative to
    aufs
  * Enforce hard limit on number of concurrent HTTP connections
  * Switch to libcurl 7.32.0
  * Switch to zlib 1.2.8
  * Switch to c-ares 1.10.0
  * Fix "one too often" fail-over
  * Consider all HTTP 5XX errors as host errors
  * Release pinned catalogs at high watermark of pinned files
  * Unset executable bit of /etc/cvmfs/{default.conf,config.sh}
  * Fix potential endless loop in download thread
  * Refurbish build system for external dependencies
  * Fix C binding of libcvmfs
  * Add "import" command to cvmfs_server that transforms a 2.0
    repository into a 2.1 repository (Stratum 0)
  * Add pin command to cvmfs_talk
  * Fix reading from socket in talk thread
  * Add "nameserver set" command to cvmfs_talk
  * Fix various issues with reading of chunked files
  * Decrease memory consumption of the inode tracker
  * Remove trailing empty attribute in listattr callback
  * Make repositories replicatable by default
  * Experimental support for repository tags (named snapshots).
    Allows to mount a specific repository version and to rollback
    and re-publish previous repository states.

2.1.14:
  * Fix initial problems introduced with the 2.1.13 security hotfix

2.1.13:
  * Fix security bug in /etc/auto.cvmfs: due to improper
    option checking, normal users can get root privileges
    through autofs.

2.1.12:
  * Perform host failover after unsuccessful proxy
    failover (test all paths)
  * Improve recovery reliabiliy after node crash
    (force removal of cache database)
  * Fix help text of cvmfs_talk
  * Fix timeout for NFS shared maps
  * Drastically improved performance of copying the inode
    tracker
  * Safe guard against concurrent snapshot processes
  * Drop config.sh dependency from cvmfs_server

2.1.11:
  * Improve logging for whitelist expiry and fqrn errors
  * Add network path reset within the same proxy group
    (re-balance proxies)
  * Add network path reset for failover hosts
  * Add missing execmod SELinux exception for 32bit SL6
  * Fix occasional hangs of gdb when generating stack traces
  * Improve host/proxy failover logging
  * Fix host failover
  * Perform a host failover instead of a proxy failover
    on HTTP 502, 504 errors
  * Add experimental support for "micro-syslog" implementation that
    writes syslog messages to a file.  Add CVMFS_USYSLOG parameter
    to specify the destination file.
  * Distinguish information, warning, and error records when
    writing to syslog
  * Add -march=i686 to CFLAGS and CXXFLAGS for 32bit builds
  * Add CVMFS_MOUNT_RW switch parameter.  A read/write mount point
    can workaround problematic open flags (O_RDWR, O_TRUNC, ...)
  * Remove unused CVMFS_64BIT_INODES parameter
  * Avoid __sync_fetch_and_add on 64bit integers with a negative
    offset.  This breaks on 32bit systems.  It affects the counter
    for active file system calls in the loader.
  * SLES11 build system compatibility fixes

2.1.10:
  * Use continuous inodes on inode generation change instead of
    fixed bit fields.  This increases the usable inode space.
  * Ensure unique inode--path relationship during kernel-imposed
    lifetime of inodes.  Avoiding multiple inodes for the same path
    avoids large hangs of 100% system load.
  * Fix remove command in cache manager
  * Fix uid/euid of shared cache manager
  * Add 'evict' command to cvmfs_talk in order to remove specific
    files from cache
  * Improve logging for fatal cachedb update errors
  * Fix potential endless loop in signal handler
  * Add drainout mode and maintenance mode to internal affairs
  * Add number of forget() calls to file system statistics
  * Advise the kernel not to cache pages for files verified
    by cvmfs_fsck
  * Fix deadlock in 'cvmfs_config reload' when cwd is on cvmfs
  * Fix reloading with wiping out the cache directory in case
    the cache base directory is not owned by the cvmfs user
  * Fix restoring directory handle gauge
  * Prevent the leveldb build system from picking up the system's
    snappy library

2.1.9:
  * RHEL 6.4 SELinux rules for generating stack traces
  * Include stacktrace files in bugreport tarball
  * Check for attr utility in cvmfs_config
  * Fixed potential endless loop in automatic cache cleanup
  * Switched to SQlite 3.7.16.2
  * Fixed touching of .cvmfscatalog in server toolkit
  * Added "pause mode" to 'cvmfs_server publish' in order to allow
    for manually fixing file catalogs
  * Fix removal of temporary files in replication tools
  * Experimental support for "shared NFS maps", which are handled
    by sqlite and allow for NFS HA setups at the cost of performance
  * Recognize CVMFS_IPV4_ONLY environment variable and, if set
    to a non-empty value, don't use IPv6 addresses
  * Recognize http_proxy in cvmfs server toolkit
  * Fix handling of "last_snapshot" sentinel in replication
    when not executed as root
  * Asynchronous catalog updates in the server toolkit
  * Fix: shared cache manager race during load-unload cycles
  * Fix: file descriptor leaks during Fuse module reload
  * Fix: handling of log level parameter in snapshot
  * Fix: save and restore open dir and open file counters
    when the fuse module is reloaded
  * Fixed several memory leaks when reloading the Fuse module
  * Improved logging for whitelist verification errors
  * Added "remount fence" in order to ensure consistent
    catalog operations
  * Fix: Rewind file descriptor on download retries
  * Log inode generation overflows to syslog
  * Pretty printing for 'cvmfs_config reload'
  * Fixed selinux context for SL5 in cvmfs_server
  * Omit autofs warnings in NFS mode
  * Added "inode tracker" to smoothly connect catalog reloads
    and reloads of the Fuse module
  * Fix: handling of "-n" option in mount helper
  * Log application of new file system snapshots to syslog

2.1.8:
  * Added SElinux exception to allow unloading of cvmfs module
  * Run default signal handlers after custom crash handling
  * Fix for crash handler / ptrace Linux security handling
  * Support for ignoring x-directory hardlinks in the
    server toolkit
  * Fix: evaluation of symlinks could lead to wrong
    empty or 1-byte symlinks
  * Use 32bit inodes by default
  * Fixed wrong location for cache manager debug log
  * Fixed chksetup error about missing library on Mac

2.1.7:
  * Added support for CVMFS_KEYS_DIR, which has precedence over
    CVMFS_PUBLIC_KEY
  * Changed default install prefix to /usr
  * Experimental support for file chunking
  * Experimental support for cache read-only mode
  * Multi-threaded, extensible storage backend
  * Improved error reporting on mount failures
  * Fix: cvmfs-internal 1G default for cache size
  * Fix: file permissions for local storage backend
  * Fix: prevent double mount block with private mount points
  * Fix: store compressed certificate in replication
  * Fix: Build system for parallel builds
  * Fix: create stack traces by gdb, thereby handle hidden
    symbols
  * Packaging: Do not try to reload when upgrading from
    the 2.0 branch
  * Fix: Save fuse module state only after drainout of
         file system calls
  * Fix: stale page caches across file catalog reloads
  * Fix: hardlink count for entries of 2.0 file catalogs
  * Fix: don't retry downloads on HTTP errors
  * Fix: comply with system mount return values in the helper
  * Renamed cvmfs-lib RPM to cvmfs-devel
  * Fixed cvmfs_config reload on clean nodes

2.1.6:
  * Fixed hanging reload when reload socket can not be
    opened
  * Prohibit the use of 2.0.X cache directories
  * Fixed 'cvmfs_config chksetup' for root not in sudoers
  * Added retry with exponential backoff to download
    worker, adjustable with CVMFS_MAX_RETRY,
    CVMFS_BACKOFF_INIT, CVMFS_BACKOFF_MAX
  * Added automatic proxy group reset after
    CVMFS_PROXY_RESET_AFTER seconds
  * Added network statistics to 'cvmfs_talk internal affairs'
  * Fixed 'cvmfs_config stat' for non-standard mount points
  * Default symbol visibility hidden
  * Separate stacktrace logs by process
  * Packaging: don't strip binaries
  * cvmfs_reload returns with error if socket directory
    does not exist

2.1.5:
  * Added "pid cachemgr" command to cvmfs_talk
  * Added CERN IT public keys
  * Syslog facility adjustable to one of local0 .. local7

2.1.4:
  * Check permissions by default
  * Added cvmfs_suid mount option
  * Added cvmfs_talk commands "hotpatch history", "parameters"
  * Hotpatch functionality added (cvmfs_config reload)
  * Most parameters read by the cvmfs process
  * Server: fixed modifying attributes

2.1.3:
  * Fixed race condition when reloading catalogs
  * Handling of aufs .wh..wh.orph
  * Added -H "Pragma:" to uses of curl command line tool
  * Added /etc/exports to the bugreport
  * Added .cvmfscache and no_nfs_maps sentinel files

2.1.2:
  * Added sub packages for the server tools and the
    library
  * Added Stratum1 (replication) tools
  * Combined server binaries into cvmfs_swissknife
  * Bumped external versions: libcurl 7.27.0, c-ares 1.9.1,
    sqlite 3.7.14, sparsehash 1.12, zlib 1.2.7
  * Support for remote checking of repositories
  * Added Ubuntu (deb) packaging specs
  * Change default values: strict mount to no, shared cache
    to yes
  * Check for Fuse4X installation on Mac OS

2.1.1:
  * Start of 2.1 ChangeLog

2.1.0:
  see write-up at https://cernvm.cern.ch/portal/release-2.1

2.0.5:
  * Warn in cvmfs_config chksetup if no cache quota is set
  * Create cvmfs user in cvmfs_server if necessary
  * Fixed cvmfs_fsck on xfs
  * Fixed get_origin in config.sh
  * Speed up searach for existing mount point in mount helper
  * Log to syslog when new repository snapshot is applied
  * Fixed presentation error in cvmfs_stat
  * Added repository prefix to syslog messages
  * Fixed reporting of maximum cache size in cvmfs_config stat

2.0.4:
  * Re-opened the CVMFS_NFILES parameter for overwrites

2.0.3:
  * Fixed a typo in cvmfs_config stat that makes the Nagios
    check believe there is no network connectivity

2.0.2:
  * Write cache cleanup to syslog
  * Fixed a big stinking bug when cleaning up the cache while
    downloading

2.0.1:
  * Fixed build system error for 32bit builds on 64bit systems

2.0.0:
  * Declared immutable parameters in default.conf as read-only
  * Fix for Ubuntu 8.04 automounter
  * Experimental support for file backend added
  * Verify decompressed size on download
  * Unlink left-over temporary file catalogs in cvmfs_fsck
  * Fixed a file descriptor leak on loading certificates
  * Move dodgy files into a quarantaine folder in the cache
  * Log proxy switches to syslog
  * Use stack buffer for streamed file I/O
  * Fixed a file descriptor leak in the catalog load code
  * Exponential backoff for download errors to prevent
    Squid request storms
  * Log all file open errors except for ENOENT
  * Added bugreport command to cvmfs_config
  * More reliable cache db rebuild on corruption
  * Added stat command to cvmfs_config
  * Added extended attributes uptime, nclg, nopen, ndownload,
    timeout, timeout_direct, rx, speed
  * Added snapshot retention to replica tools
  * Removed redhat-isms from cvmfs_config setup and in
    cvmfs service
  * Mount helper compatible with SuSE
  * Fixed mount helper for systems without fuse group
  * Added extended attributes pid, version, lhash, expires
    maxfd, usedfd, nioerr, proxy, host
  * Fixed creating nested catalogs in the middle of two
    nested catalogs
  * Fixed lazy-load issue in cvmfs_sync with two paths sharing
    the same prefix
  * /bin/bash for cvmfs_config and mount/umount helpers
  * Changed bug report URL to cernvm.support@cern.ch
  * Fixed wrong mtab after failed umount

0.2.77:
  * Fixed a race condition in cvmfs service

0.2.76:
  * Fixed a typo in cvmfs_config setup
  * cvmfs_fsck recognizes temporary catalogs
  * Rewrote multi-threading in cvmfs_fsck in order to decrease
    memory consumption

0.2.75:
  * Fixed syslog message broadcasting
  * Warn about corruption in Linux kernel buffers in cvmfs_fsck
  * Automatically recover from corrupted LRU DB after system
    crash

0.2.74:
  * Fixed another internal database error when merging multi-level
    nested catalogs

0.2.73:
  * Fixed internal database errors when merging multi-level
    nested catalogs

0.2.72:
  * Fixed build script to create /cvmfs directory
  * Compare working catalog to published one in
    cvmfs_clgcmp
  * Fix for touched symlinks
  * Removed transactions from update statements, they are
    embraced by a big transaction anyway
  * Check for chunks in cvmfs_clgcmp
  * Print SHA-1 in cvmfs_lscat
  * Added TTL to .cvmfspublished
  * Added revision to .cvmfspublished

0.2.71:
  * Fixed wrong return codes in getxattr

0.2.70:
  * Pulling of previous catalogs changed to best-effort
    (better recovery trade-off)
  * Added fsck command to cvmfs_server
  * Fixed stale objects in kernel caches, on TTL the kernel
    caches are drained out prior to loading the new catalog
  * Creation of mucro catalogs adjustable via -m switch
  * Extended attribute "revision" added, same for all
    directory entries of a cvmfs mount point
  * Extended attribute "hash" added for translating a path
    name into its content hash
  * cvmfs_snapshot reads parameters per repository from
    /etc/cvmfs/replica.repositories
  * Added max_ttl mount option / CVMFS_MAX_TTL parameter,
    covered by service cvmfs reload
  * Make cvmfs_fsck work for mounted repositories
  * Proper return values for cvmfs_fsck
  * Added revision command to cvmfs-talk
  * Included revision counter in file catalogs

0.2.69:
  * Created cvmfs_server script to ease repository creation
  * Included zlib 1.2.5
  * Removed libssl dependency
  * (Re-)added remount command to cvmfs-talk
  * Removed catalog_timeout mount option (not needed with strong
    consistency)
  * Fixed link from parent to nested catalogs (strong consistency)
  * Use use_ino mount option, which fixes cycle detection problems
    in gnu fts (du, find, etc.)
  * Changed Fuse module memory allocator to jemalloc
  * Support for mucro catalogs in server backend
  * Moved cvmfsdrc(.local) to /etc/cvmfs/server.(conf|local)
  * Changed LRU DB locking mode to exclusive.  Improves performance
    and allows deletion of the LRU DB while cvmfs is mounted
  * Ignore touched symlinks in cvmfs_sync (instead of unsupported)
  * Protect against concurrent snapshots
  * Check registered nested catalogs against published ones
    in cvmfs_clgcmp

0.2.68:
  * Fixed a bug in the snapshot script which caused the pull
    return value to be ignored
  * Force "strict mount" and catalog signatures by default
  * Decreased default catalog TTL to 1 hour
  * Removed /etc/cvmfs/profile.d
  * Added reload command to cvmfs service for
    proxy, host, and timeouts
  * Added "timeout info" and "timeout set" commands to cvmfs-talk
  * Added "proxy set" command to cvmfs-talk
  * Added "proxy switch group" command to cvmfs-talk
  * Added "proxy info" command to cvmfs-talk
  * Forbid double mount in mount helper
  * Added "mountpoint" command to cvmfs-talk
  * Changed fs key for local cache from url host to fqrn
  * Fixed a bug that can lead to data corruption in case
    of fail-over because of a timeout
  * Accept ; separator for hosts, the comma is deprecated
  * Probe hosts by default only if no proxy is active
  * service cvmfs probe checks checks more strictly (fs type)
  * Make statfs (df) report occupied and total cache space
  * Fix for whitelists and unchanged catalogs in cvmfs_pull
  * For proxy notation, the | syntax has fail-over and load-balancing
    combined, the + syntax is deprecated
  * Create nested catalogs on the directory structure during sync
  * Avoid auto-nested catalogs in hidden directories
  * Fixed an incorrect warning about changed inodes in sync
  * Additional check for malformed root node in catalogs
  * Build system fix
  * Added CVMFS_TIMEOUT and CVMFS_TIMEOUT_DIRECT parameters
    to configure timeouts with and without proxies
  * Fixed a segfault for deep mounts with non-existing top-level
    directory

0.2.67:
  * Mount script typo fix

0.2.65:
  * CVMFS_HTTP_PROXY required
  * Default server URL for cern.ch in CERNVM_SERVER_URL

0.2.64:
  * Build system fix

0.2.63:
  * Parallel compression and hashing in cvmfs_sync.bin
  * Fix for multiple webserver entry points

0.2.62:
  * Added replica tools

0.2.61:
  * Fixed restarclean command in init script
  * Fixed atomic counters on Athlon MP
  * Improved handling of faulty proxies
  * Automated test suite added
  * Added options to write difference set to cvmfs_pull
  * Added cvmfs_scrub utility to check data dir
  * Bugfix in cvmfs_pull for consecutive downloads
  * Removed proxy option from cvmfs_pull
  * Use no-cache option on retry for cvmfs_pull

0.2.60:
  * Bugfix for cvmfs-init-scripts

0.2.59:
  * Bugfix for default domain handling

0.2.58:
  * Bugfix in mount scripts for non-listed repositories
  * Bugfix in catalog tree module

0.2.57:
  * Removed CVMFS_REPOSITORY_NAME parameter
  * Added CVMFS_PUBLIC_KEY parameter
  * Moved key to /etc/cvmfs/keys/cern.ch.pub
  * Removed local.d, added domain.d, local configuration
    now based on files with suffix .local
  * Changed CVMFS_CACHE_DIR to CVMFS_CACHE_BASE
  * Changed namespace to /cvmfs/<FQRN>, like
    /cvmfs/atlas.cern.ch

0.2.56:
  * Log mount/unmount to syslog
  * Added short term TTL (4 min.) for offline mode
  * Removed entry point mount option, all replicas are treated
    the same way
  * Added a secure mode (fail on errors) to cvmfs_pull
  * Changed catalog memory cache to direct mapped / 2 way associative
  * Changed name space to /cvmfs/cern.ch
  * Added a couple of consistency checks to cvmfs_config chksetup
  * cvmfs-talk reads the configuration
  * Added forward TTL adjustment
  * Added probe and restartautofs commands to service
  * Added catalog checksum cache
  * Added certificate and whitelist cache
  * Moved the chmod 000 interface to cvmfs-talk
  * Intermediate catalogs are handled by cvmfs_pull
  * Added "version patchlevel" command to cvmfs-talk
  * Increased number of internal file descriptors to 512
  * More clever catalog memory cache invalidation
  * SQlite memory allocations tuned (smaller memory footprint)

0.2.55:
  * Catalog load fix for informed lookup
  * Require special file available on the server for cvmfs_pull

0.2.54:
  * Fixes to the RPMs to be more standard compliant
  * Added snapshot handling to cvmfs_pull
  * Added CVMFS_STRICT_MOUNT parameter to allow preventing
    to mount non-listed repositories
  * Added CVMFS_FORCE_SIGNING parameter
  * Syslog level adjustable via mount option -o syslog_level
    and CVMFS_SYSLOG_LEVEL parameter
  * Mount scripts now recognize the CVMFS_TRACEFILE parameter
  * Increased catalog memory cache to 2^14 entries
  * Increased kernel cache lifetime to 60 seconds
  * More clever lookup of meta-data, huge speedup when many
    catalogs are loaded
  * Switched to SQlite 3.7.4
  * Removed remount_sleep option, now handled by flushing buffers
  * Fixed some multi-threading bugs
  * Switched to libcurl 7.21.3
  * Include timestamp in debug log
  * Changed failover + load-balaning proxy syntax: introduced 3rd
    level to specify load-balance blocks first, failover later
  * Proper mapping of file catalogs and whitelists to repository
    names
  * Include-fix for kernel module
  * Added cvmfs_pull utility for backend storage synchronization
  * Fixed last-modified handling of cached catalogs
  * Added cvmfs_lvmrotate for snapshots
  * Added jemalloc to tarball, just in case
  * Set config.sh non-executable
  * Start cvmfs2 as cvmfs:cvmfs instead of cvmfs:fuse
  * Fixed wrong conversion for pre 0.2.53 cache directories

0.2.53:
  * Fixed libcrypto multi-threading issue
  * Fail on very slow downloads (instead of hanging)
  * Fixed SQlite memory enforcement issue
  * Switched to SQlite multi-thread mode
  * Open catalogs read-only on client
  * Write to syslog when download fails
  * Added support for local certificate blacklist
  * Loading of file catalogs rewritten, catalogs now handled
    by LRU module as well
  * Removed remount command from cvmfs-talk
  * Determine file type for rename in kernel module
  * removed all_catalogs mount option
  * added bookkeeping of dirty catalogs to avoid unnecessary
    signing
  * don't flush the fs change log when cvmfs_sync.bin fails
  * added cvmfs_lscat utility to assist in cutting directory
    trees
  * fix for large file support on 32bit

0.2.52:
  * fixed Coverity-detected defects
  * support for lazy attach of catalogs in server tools
    (extends scalability to at least a couple of thousand
     catalogs)
  * bugfix in server tools when moving out nested catalogs
  * bugfix for large files (> 2GB)
  * bugfix in mount scripts for CDN usage

0.2.51:
  * bugfix in mount scripts for CDN
  * changed cvmfs_sign to sign single catalogs
  * server tools add schema version to properties table
  * server tools keep sha1 of previous revision of catalog
  * server tools register and maintain sha1 of nested catalogs
  * server tools write extended checksum .cvmfspublished
  * added "open catalogs" command to cvmfs-talk
  * add last modified timestamp when making catalog snapshot
  * fixed time comparison to work on UTC instead of
    local time
  * use the SQlite auto_vaccum=full feature for new catalogs
  * added cvmfs_unsign tool to strip a signature from a
    file catalog
  * store .cvmfscatalog as symlink into data dir
  * added basic rpm for server tools

0.2.50:
  * another fix in build system for server installation

0.2.49:
  * fix in build system for server installation

0.2.48:
  * added full meta data check for cvmfs_clgcmp
  * bugfix in cvmfs_sync for replaced files
  * added .cvmfsdirtab support in cvmfs-sync
  * added fuse as dependency for RPM
  * check and repair access rights for /dev/fuse
  * check for /dev/fuse before loading fuse module
  * replaced MD5 implementation with OpenSSL MD5
    (10-20% speedup)
  * replaced SHA1 implementation with OpenSSL SHA1
    (factor 5 speedup)
  * fixed some defects found by Coverity

0.2.47:
  * added basic catalog encryption/decryption routines
  * added debug mode, turned on by CVMFS_DEBUGLOG=$file
  * moved standard mount options logic from cvmfs.auto
    to the mount helper (fixes autofs ":" bug)
  * fix for pid command in cvmfs-talk
  * fix for mount scripts
  * fixes for cvmfs_clgcmp and cvmfs_sync

0.2.46:
  * mount scripts also check for /etc/cvmfs/site.conf
  * updated spec file for new mount scripts
  * fixed mount script compatibility issues

0.2.45:
  * intermediate release for testing

0.2.44:
  * fixed mount script compatibility issues

0.2.43:
  * increased default number of open files to 32768

0.2.42:
  * build system fixes

0.2.41:
  * look for public key in /etc/cvmfs instead of /etc/cernvm
  * excluded public key from make install
    (installed in packet manager)

0.2.40:
  * added mount scripts (--enable-mount-scripts)
  * added grab_mountpoint option (automount hack)
  * fixed setgid bug at bootstrap

0.2.39:
  * fixed option handling

0.2.38:
  * fixed build system destination directories

0.2.37:
  * removed pidfile option, not required anymore
  * switch mount options are actually handled as switches
  * fixed missing O_TRUNC flag in server tools

0.2.36:
  * cvmfs Makefile.am fix for fuse-duplex.h

0.2.35:
  * fixed configure.ac name bug

0.2.34:
  * dropped pcre dependency
  * evaluate gid and uid Fuse parameter and use it to drop rights
  * added nofiles mount option to let CernVM-FS increase the ulimit
  * removed update proxies command from cvmfs-talk
  * proxies set via mount option
  * cache directory is created on demand
  * new boot code, uses fuse_main, compatible with automount,
    supports -s switch
  * removed urlenc option, fixed to sha1 now
  * replaced cvmfs_journald by kernel module,
    cvmfsd, and synchronization tools, dropped inotify dependency
  * reworked the talk part with a socket
  * couple of minor fixes according to coverity report
  * fixed builtin compilation of libfuse
  * fixed /var/lock/subsys bookkeeping for cvmfs init script
  * added CernVM RSA public key to RPM

0.2.33:
  * added libfuse to build system
  * added redirfs kernel module and cvmfs filter which is supposed
    to replace the cvmfs_journald server daemon soon
  * added libfuse 2.8.4

0.2.32:
  * bugfixes in cvmfs_sign and authentication thread in cvmfs_journald
  * revised build system, added option to use builtin libcurl
  * removed cvmfs1's make_cvmfs

0.2.31:
  * fixed libcurl multi-thread timeout signal handler issue
  * wrapper around malloc & co. to abort on out-of-memory
  * prevent gcc from optimizing stack frames away
  * fix around stack munging in signal handler

0.2.30:
  * performance improvements in stat() and open() callbacks
  * revised integration of tracer module, Intel TBB dependency dropped
  * export of CVMFS_HTTP_PROXY done by init script
  * new parameters in cvmfs.initd: ADDITIONAL_OPTIONS, OVERWRITE_OPTIONS
  * /etc/cvmfs.local is examined by rpm-init-script

0.2.29:
  * Start of ChangeLog<|MERGE_RESOLUTION|>--- conflicted
+++ resolved
@@ -1,4 +1,3 @@
-<<<<<<< HEAD
 2.7.0:
   * Add S3 standalone benchmark utility along with -DCVMFS_STRESS_TESTS build
     option (CVM-1749)
@@ -9,9 +8,8 @@
   * Add support for pre-mounted mount point with libfuse3
   * Add support for libfuse3, including new mount option libfuse=[2|3]
     (CVM-1710, CVM-1744)
-=======
+
 2.6.2:
->>>>>>> a7f8dd29
 
 2.6.1:
   * Fix potential mix-up of chunked files in NFS mode (CVM-1791)
