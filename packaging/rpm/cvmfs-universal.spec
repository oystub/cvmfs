%{?suse_version:%define dist .suse%suse_version}
%if 0%{?suse_version} == 1315
%define sle12 1
%define dist .sle12
%endif
%if 0%{?suse_version} == 1500
%define sle15 1
%define dist .sle15
%endif
%if 0%{?dist:1}
%else
  %define redhat_major %(cat /etc/issue | head -n1 | tr -cd [0-9] | head -c1)
%endif

%if 0%{?rhel} >= 6 || 0%{?fedora}
%define selinux_cvmfs 1
%define selinux_variants mls strict targeted
%endif
%if 0%{?rhel} >= 7 || 0%{?fedora}
%define selinux_cvmfs_server 1
%endif

%if 0%{?rhel} >= 7 || 0%{?fedora} >= 29
  %if "%{?_arch}" != "aarch64"
    %define build_gateway 1
    %define build_ducc 1
  %endif
%endif
%if 0%{?sle15}
  %define build_gateway 1
  %define build_ducc 1
%endif


# List of platforms that require systemd/autofs fix as described in CVM-1200
%if 0%{?rhel} >= 7 || 0%{?fedora} || 0%{?sle12} || 0%{?sle15}
%define systemd_autofs_patch 1
%endif

# fuse3 is in epel starting with epel6;
# the fuse3 libraries are available in SLES 15, too, but the devel package is missing
%if 0%{?fedora} >= 29 || 0%{?rhel} >= 6
%define build_fuse3 1
%endif

%define cvmfs_python python
%define cvmfs_python_devel python-devel
%define cvmfs_python_setuptools python-setuptools
%if 0%{?el8} || 0%{?fedora} >= 31
%define cvmfs_python python2
%define cvmfs_python_devel python2-devel
%define cvmfs_python_setuptools python2-setuptools
%endif
# On SLES15, we need the python2 interpreter but python3 devel and setuptools
# TODO(jblomer): upgrade all python components to Python3
%if 0%{?sle15}
%define cvmfs_python_devel python3-devel
%define cvmfs_python_setuptools python3-setuptools
%endif

%define cvmfs_go golang
%if 0%{?sle15}
%define cvmfs_go go
%endif

%define hardlink /usr/sbin/hardlink
%if 0%{?fedora} >= 31
%define hardlink /usr/bin/hardlink
%endif

%define __strip /bin/true
%define debug_package %{nil}
%if 0%{?el6} || 0%{?el5} || 0%{?el4}
%define __os_install_post %{nil}
%endif

Summary: CernVM File System
Name: cvmfs
Version: 2.9.0
Release: 1%{?dist}
URL: https://cernvm.cern.ch/fs/
Source0: https://ecsft.cern.ch/dist/cvmfs/%{name}-%{version}/%{name}-%{version}.tar.gz
%if 0%{?selinux_cvmfs}
Source1: cvmfs.te
Source2: cvmfs.fc
%endif
Group: Applications/System
License: BSD
BuildRoot: %{_tmppath}/%{name}-%{version}-%{release}-root-%(%{__id_u} -n)

BuildRequires: bzip2
%if 0%{?el5}
BuildRequires: buildsys-macros
%endif
%if 0%{?el5} || 0%{?el4}
BuildRequires: e2fsprogs-devel
%else
BuildRequires: libuuid-devel
%endif
%if 0%{?el4}
BuildRequires: gcc4
BuildRequires: gcc4-c++
%else
BuildRequires: gcc
BuildRequires: gcc-c++
BuildRequires: valgrind-devel
%endif
BuildRequires: cmake
BuildRequires: fuse-devel
%if 0%{?build_fuse3}
BuildRequires: fuse3-devel
%endif
BuildRequires: libattr-devel
BuildRequires: openssl-devel
BuildRequires: patch
BuildRequires: pkgconfig
BuildRequires: %{cvmfs_python_devel}
BuildRequires: unzip
BuildRequires: zlib-devel
%if 0%{?rhel} >= 7 || 0%{?fedora} || 0%{?sle12} || 0%{?sle15}
BuildRequires: systemd
%endif

Requires: bash
Requires: coreutils
Requires: grep
Requires: gawk
Requires: sed
Requires: psmisc
Requires: lsof
Requires: autofs
Requires: fuse
Requires: curl
Requires: attr
Requires: zlib
Requires: gdb
# Account for different package names
%if 0%{?suse_version}
Requires: aaa_base
Requires: libfuse2
Requires: glibc
  %if 0%{?suse_version} < 1500
Requires: pwdutils
  %endif
  %if 0%{?suse_version} < 1200
Requires: sysvinit
  %else
Requires: sysvinit-tools
  %endif
%else
Requires: chkconfig
Requires: fuse-libs
Requires: glibc-common
Requires: which
Requires: shadow-utils
  %if 0%{?el5} || 0%{?el4}
Requires: SysVinit
Requires: e2fsprogs
  %else
    %if 0%{?fedora} || 0%{?rhel} >= 8
Requires: procps-ng
    %else
Requires: sysvinit-tools
    %endif
    %if 0%{?el6}
Requires: util-linux-ng
    %else
Requires: util-linux
    %endif
  %endif
%endif
Requires: cvmfs-config

# SELinux integration
# These are needed to build the selinux policy module.
%if 0%{?selinux_cvmfs}
%{!?_selinux_policy_version: %global _selinux_policy_version %(sed -e 's,.*selinux-policy-\\([^/]*\\)/.*,\\1,' /usr/share/selinux/devel/policyhelp 2>/dev/null)}
%if "%{_selinux_policy_version}" != ""
Requires:      selinux-policy >= %{_selinux_policy_version}
%endif
BuildRequires:  checkpolicy selinux-policy-devel hardlink selinux-policy-targeted
Requires(post):         /usr/sbin/semodule /usr/sbin/semanage /sbin/fixfiles
Requires(preun):        /sbin/service /usr/sbin/semodule /usr/sbin/semanage /sbin/fixfiles
Requires(postun):       /usr/sbin/semodule
%endif

%description
HTTP File System for Distributing Software to CernVM.
See http://cernvm.cern.ch
Copyright (c) CERN

%if 0%{?build_fuse3}
%package fuse3
Summary: additional libraries to enable libfuse3 support
Group: Applications/System
Requires: cvmfs = %{version}
Requires: fuse3
Requires: fuse3-libs
%description fuse3
Shared libraries implementing the CernVM-FS fuse module based on libfuse3
%endif

%package devel
Summary: CernVM-FS static client library
Group: Applications/System
Requires: openssl
%description devel
CernVM-FS static client library for pure user-space use

%package server
Summary: CernVM-FS server tools
Group: Application/System
BuildRequires: %{cvmfs_python_devel}
BuildRequires: libcap-devel
BuildRequires: unzip
BuildRequires: %{cvmfs_python_setuptools}
%if 0%{?suse_version}
  %if 0%{?suse_version} < 1500
Requires: insserv
  %else
Requires: libcap-progs
  %endif
%else
Requires: initscripts
%endif
Requires: bash
Requires: coreutils
Requires: grep
Requires: sed
Requires: psmisc
Requires: curl
Requires: gzip
Requires: attr
Requires: openssl
Requires: httpd
%if 0%{?sle15}
Requires: libcap2
%else
Requires: libcap
%endif
Requires: lsof
Requires: rsync
Requires: usbutils
Requires: sqlite
%if 0%{?rhel} >= 6 || 0%{?fedora} || 0%{?suse_version} >= 1300
Requires: jq
%endif
%if 0%{?selinux_cvmfs_server}
Requires(post): /usr/sbin/semanage
Requires(postun): /usr/sbin/semanage
%endif

Conflicts: cvmfs-server < 2.1

%description server
CernVM-FS tools to maintain Stratum 0/1 repositories

%package shrinkwrap
Summary: CernVM-FS shrinkwrap utility to export /cvmfs file system trees
Group: Application/System
%description shrinkwrap
CernVM-FS shrinkwrap utility to export /cvmfs file system trees into container
images.

%package unittests
Summary: CernVM-FS unit tests binary
Group: Application/System
%description unittests
CernVM-FS unit tests binary.  This RPM is not required except for testing.

%if 0%{?build_gateway}
%package gateway
Summary: CernVM-FS Repository Gateway
Group: Application/System
BuildRequires: %{cvmfs_go} >= 1.11.4
Requires: cvmfs-server = %{version}
%description gateway
The CernVM-FS repository gateway service enables multiple remote publishers
to write to the same repository.
%endif

%if 0%{?build_ducc}
%package ducc
Summary: ducc: Daemon Unpacking Containers in CVMFS
Group: Application/System
BuildRequires: %{cvmfs_go} >= 1.11.4
%description ducc
Daemon to automatically unpack and expose containers images into CernVM-FS
%endif

%prep
%setup -q

%if 0%{?selinux_cvmfs}
mkdir SELinux
cp %{SOURCE1} %{SOURCE2} SELinux
%endif

%build

%ifarch i386 i686
export CXXFLAGS="`echo %{optflags}|sed 's/march=i386/march=i686/'`"
export CFLAGS="`echo %{optflags}|sed 's/march=i386/march=i686/'`"
%if 0%{?el5}
export CFLAGS="$CFLAGS -O0"
export CXXFLAGS="$CXXFLAGS -O0"
%endif
%endif

%if 0%{?el4}
export CC=gcc4
export CXX=g++4
export CFLAGS="$CFLAGS -O0"
export CXXFLAGS="$CXXFLAGS -O0"
%endif

BUILD_GATEWAY=no
%if 0%{?build_gateway}
BUILD_GATEWAY=yes
%endif
BUILD_DUCC=no
%if 0%{?build_ducc}
BUILD_DUCC=yes
%endif

%if 0%{?suse_version}
cmake -DCMAKE_INSTALL_LIBDIR:PATH=%{_lib} \
  -DBUILD_SERVER=yes \
  -DBUILD_SERVER_DEBUG=yes \
  -DBUILD_RECEIVER=yes \
  -DBUILD_RECEIVER_DEBUG=yes \
  -DBUILD_LIBCVMFS=yes \
  -DBUILD_LIBCVMFS_CACHE=yes \
  -DBUILD_SHRINKWRAP=yes \
  -DBUILD_UNITTESTS=yes \
  -DBUILD_GATEWAY=$BUILD_GATEWAY \
  -DBUILD_DUCC=$BUILD_DUCC \
  -DINSTALL_UNITTESTS=yes \
  -DCMAKE_INSTALL_PREFIX:PATH=/usr .
%else
EXTRA_CMAKE_OPTS=""
%if 0%{?el5} || 0%{?el4}
EXTRA_CMAKE_OPTS="-DBUILD_GEOAPI=no"
%endif
%cmake -DCMAKE_INSTALL_LIBDIR:PATH=%{_lib} \
  -DBUILD_SERVER=yes \
  -DBUILD_SERVER_DEBUG=yes \
  -DBUILD_RECEIVER=yes \
  -DBUILD_RECEIVER_DEBUG=yes \
  -DBUILD_LIBCVMFS=yes \
  -DBUILD_LIBCVMFS_CACHE=yes \
  -DBUILD_SHRINKWRAP=yes \
  -DBUILD_UNITTESTS=yes \
  -DBUILD_GATEWAY=$BUILD_GATEWAY \
  -DBUILD_DUCC=$BUILD_DUCC \
  -DINSTALL_UNITTESTS=yes $EXTRA_CMAKE_OPTS .
%endif

make %{?_smp_mflags}

%if 0%{?selinux_cvmfs}
pushd SELinux
for variant in %{selinux_variants}
do
    make NAME=${variant} -f %{_datadir}/selinux/devel/Makefile
    mv cvmfs.pp cvmfs.pp.${variant}
    make NAME=${variant} -f %{_datadir}/selinux/devel/Makefile clean
done
popd
%endif

%if 0%{?el4}
%else
%pretrans server
[ -d "/var/spool/cvmfs"  ]          || exit 0
[ -d "/etc/cvmfs/repositories.d/" ] || exit 0

for repo in /var/spool/cvmfs/*; do
  [ -d $repo ] && [ ! -f /etc/cvmfs/repositories.d/$(basename $repo)/replica.conf ] || continue

  if [ -f ${repo}/in_transaction.lock ] || \
     [ -d ${repo}/in_transaction      ] || \
     [ -f ${repo}/in_transaction      ]; then
    echo "     Found open CernVM-FS repository transactions."           >&2
    echo "     Please abort or publish them before updating CernVM-FS." >&2
    exit 1
  fi
done

exit 0
%endif

%pre
%if 0%{?suse_version}
  /usr/bin/getent group cvmfs >/dev/null
  if [ $? -ne 0 ]; then
    /usr/sbin/groupadd -r cvmfs
  fi
  /usr/bin/getent passwd cvmfs >/dev/null
  if [ $? -ne 0 ]; then
    /usr/sbin/useradd -r -g cvmfs -d /var/lib/cvmfs -s /sbin/nologin -c "CernVM-FS service account" cvmfs
  fi
%else
  /usr/bin/getent passwd cvmfs >/dev/null
  if [ $? -ne 0 ]; then
     /usr/sbin/useradd -r -d /var/lib/cvmfs -s /sbin/nologin -c "CernVM-FS service account" cvmfs
  fi

  # The useradd command will add a cvmfs group too - but we're in trouble if
  # the sysadmin has the cvmfs user, but not the group, pre-created.
  /usr/bin/getent group cvmfs >/dev/null
  if [ $? -ne 0 ]; then
    /usr/sbin/groupadd -r cvmfs
  fi
%endif

/usr/bin/getent group fuse | grep -q cvmfs
if [ $? -ne 0 ]; then
  /usr/sbin/usermod -aG fuse cvmfs > /dev/null 2>&1 || :
fi

%if 0%{?build_gateway}
%pre gateway
if $(systemctl is-active --quiet cvmfs-gateway); then
  systemctl stop cvmfs-gateway
fi
if $(systemctl is-active --quiet cvmfs-gateway@*); then
  systemctl stop cvmfs-gateway@*
fi
%endif

%install
export DONT_STRIP=1
rm -rf $RPM_BUILD_ROOT

make DESTDIR=$RPM_BUILD_ROOT install
mkdir -p $RPM_BUILD_ROOT/var/lib/cvmfs
mkdir -p $RPM_BUILD_ROOT/cvmfs
mkdir -p $RPM_BUILD_ROOT/etc/cvmfs/config.d
mkdir -p $RPM_BUILD_ROOT/etc/cvmfs/repositories.d
mkdir -p $RPM_BUILD_ROOT/etc/bash_completion.d
mkdir -p $RPM_BUILD_ROOT/usr/share/cvmfs-server

# Keys and configs are in cvmfs-config
rm -rf $RPM_BUILD_ROOT/etc/cvmfs/keys/*
rm -f $RPM_BUILD_ROOT/etc/cvmfs/config.d/README
rm -f $RPM_BUILD_ROOT/etc/cvmfs/config.d/*.conf
rm -f $RPM_BUILD_ROOT/etc/cvmfs/domain.d/*.conf
rm -f $RPM_BUILD_ROOT/etc/cvmfs/default.d/*.conf
rm -f $RPM_BUILD_ROOT/etc/cvmfs/serverorder.sh

# Don't install coincidentially built libfuse3 libraries
%if ! 0%{?build_fuse3}
rm -f $RPM_BUILD_ROOT%{_libdir}/libcvmfs_fuse3*
%endif

# Fix docdir on SuSE
%if 0%{?suse_version}
mkdir -p %RPM_BUILD_ROOT/usr/share/doc/package/%{name}
mv $RPM_BUILD_ROOT/usr/share/doc/%{name}-%{version} %RPM_BUILD_ROOT/usr/share/doc/package/%{name}
%endif

# Fix docdir on Fedora
%if 0%{?fedora} || 0%{?rhel} >= 8
rm -rf $RPM_BUILD_ROOT/usr/share/doc/%{name}-%{version}
%endif

%if 0%{?selinux_cvmfs}
pushd SELinux
for variant in %{selinux_variants}
do
    install -d $RPM_BUILD_ROOT%{_datadir}/selinux/${variant}
    install -p -m 644 cvmfs.pp.${variant} \
           $RPM_BUILD_ROOT%{_datadir}/selinux/${variant}/cvmfs.pp
done
popd
# Hardlink identical policy module packages together
%{hardlink} -cv $RPM_BUILD_ROOT%{_datadir}/selinux
%endif

%if 0%{?systemd_autofs_patch}
mkdir -p $RPM_BUILD_ROOT/usr/lib/systemd/system/autofs.service.d
cat << EOF > $RPM_BUILD_ROOT/usr/lib/systemd/system/autofs.service.d/50-cvmfs.conf
# Addresses distribution bug in autofs configuration
# See CVM-1200 under https://sft.its.cern.ch/jira/browse/CVM-1200
[Service]
KillMode=process
EOF
%endif

%if 0%{?build_gateway}
mkdir -p $RPM_BUILD_ROOT/var/lib/cvmfs-gateway
%endif

%clean
rm -rf $RPM_BUILD_ROOT

%post
if [ $1 -eq 1 ]; then
   mkdir /cvmfs
   chmod 755 /cvmfs
fi
%if 0%{?selinux_cvmfs}
# Install SELinux policy modules
for selinuxvariant in %{selinux_variants}
do
  /usr/sbin/semodule -s ${selinuxvariant} -i \
    %{_datadir}/selinux/${selinuxvariant}/cvmfs.pp &> /dev/null || :
done
restorecon -R /var/lib/cvmfs
%endif
/sbin/ldconfig
%if 0%{?systemd_autofs_patch}
/usr/bin/systemctl daemon-reload
%endif
if [ -d /var/run/cvmfs ]; then
  /usr/bin/cvmfs_config reload
fi
:

%if 0%{?build_fuse3}
%post fuse3
/sbin/ldconfig
%endif

%post server
/usr/bin/cvmfs_server fix-permissions || :
%if 0%{?selinux_cvmfs_server}
# Port 8000 is also assigned to soundd (CVM-1308)
/usr/sbin/semanage port -m -t http_port_t -p tcp 8000 2>/dev/null || :
%endif
# remove old-style geoip data
rm -f /var/lib/cvmfs-server/geo/*.dat
/sbin/ldconfig

%if 0%{?build_gateway}
%post gateway
systemctl daemon-reload
%endif

%preun
if [ $1 = 0 ] ; then
%if 0%{?selinux_cvmfs}
  for variant in %{selinux_variants} ; do
    /usr/sbin/semodule -s ${variant} -r cvmfs &> /dev/null || :
  done
%endif

  /usr/bin/cvmfs_config umount
fi

%if 0%{?build_gateway}
%preun gateway
if [ $1 = 0 ]; then
  if $(systemctl is-active --quiet cvmfs-gateway); then
    systemctl stop cvmfs-gateway
  fi
  if $(systemctl is-active --quiet cvmfs-gateway@*); then
    systemctl stop cvmfs-gateway@*
  fi
fi
%endif

%postun
if [ $1 -eq 0 ]; then
   [ -f /var/lock/subsys/autofs ] && /sbin/service autofs reload >/dev/null
   if [ -e /etc/fuse.conf ]; then
     sed -i "/added by CernVM-FS/d" /etc/fuse.conf
   fi
   rm -f /etc/systemd/system/autofs.service.d/cvmfs-autosetup.conf
   if grep -q "automatically generated by CernVM-FS" /etc/auto.master.d/cvmfs.autofs 2>/dev/null
   then
     rm -f /etc/auto.master.d/cvmfs.autofs
   fi
   [ -f /var/lock/subsys/autofs ] && /sbin/service autofs reload >/dev/null
   rmdir /cvmfs
fi

%if 0%{?selinux_cvmfs}
if [ $1 -eq 0 ]; then
    for variant in %{selinux_variants} ; do
        /usr/sbin/semodule -u %{_datadir}/selinux/${variant}/cvmfs.pp || :
    done
fi
%endif
/sbin/ldconfig

%postun server
%if 0%{?selinux_cvmfs_server}
if [ $1 -eq 0 ]; then
  /usr/sbin/semanage port -d -t http_port_t -p tcp 8000 2>/dev/null || :
fi
%endif
/sbin/ldconfig

%if 0%{?build_gateway}
%postun gateway
systemctl daemon-reload
%endif


%files
%defattr(-,root,root)
%{_bindir}/cvmfs2
%{_libdir}/libcvmfs_fuse_stub.so
%{_libdir}/libcvmfs_fuse_stub.so.%{version}
%{_libdir}/libcvmfs_fuse.so
%{_libdir}/libcvmfs_fuse.so.%{version}
%{_libdir}/libcvmfs_fuse_debug.so
%{_libdir}/libcvmfs_fuse_debug.so.%{version}
%{_bindir}/cvmfs_talk
%{_bindir}/cvmfs_fsck
%{_bindir}/cvmfs_config
/usr/libexec/cvmfs/auto.cvmfs
/usr/libexec/cvmfs/authz/cvmfs_allow_helper
/usr/libexec/cvmfs/authz/cvmfs_deny_helper
/usr/libexec/cvmfs/cache/cvmfs_cache_ram
/usr/libexec/cvmfs/cache/cvmfs_cache_posix
%{_sysconfdir}/auto.cvmfs
%{_sysconfdir}/cvmfs/config.sh
%if 0%{?selinux_cvmfs}
%{_datadir}/selinux/mls/cvmfs.pp
%{_datadir}/selinux/strict/cvmfs.pp
%{_datadir}/selinux/targeted/cvmfs.pp
%endif
%if 0%{?systemd_autofs_patch}
/usr/lib/systemd/system/autofs.service.d/50-cvmfs.conf
%endif
/sbin/mount.cvmfs
%dir %{_sysconfdir}/cvmfs/config.d
%dir %{_sysconfdir}/cvmfs/domain.d
%attr(700,cvmfs,cvmfs) %dir /var/lib/cvmfs
%{_sysconfdir}/cvmfs/default.d/README
%config %{_sysconfdir}/cvmfs/default.conf
%dir %{_sysconfdir}/bash_completion.d
%config(noreplace) %{_sysconfdir}/bash_completion.d/cvmfs
%doc COPYING AUTHORS README.md ChangeLog

%if 0%{?build_fuse3}
%files fuse3
%defattr(-,root,root)
%{_libdir}/libcvmfs_fuse3_stub.so
%{_libdir}/libcvmfs_fuse3_stub.so.%{version}
%{_libdir}/libcvmfs_fuse3.so
%{_libdir}/libcvmfs_fuse3.so.%{version}
%{_libdir}/libcvmfs_fuse3_debug.so
%{_libdir}/libcvmfs_fuse3_debug.so.%{version}
%doc COPYING AUTHORS README.md ChangeLog
%endif

%files devel
%defattr(-,root,root)
%{_libdir}/libcvmfs.a
%{_libdir}/libcvmfs_cache.a
%{_includedir}/libcvmfs.h
%{_includedir}/libcvmfs_cache.h
%doc COPYING AUTHORS README.md ChangeLog

%files server
%defattr(-,root,root)
%{_bindir}/cvmfs_publish
%{_bindir}/cvmfs_publish_debug
%{_bindir}/cvmfs_receiver
%{_bindir}/cvmfs_receiver_debug
%{_bindir}/cvmfs_swissknife
%{_bindir}/cvmfs_swissknife_debug
%{_bindir}/cvmfs_suid_helper
%{_bindir}/cvmfs_server
%{_bindir}/cvmfs_rsync
%{_libdir}/libcvmfs_server.so
%{_libdir}/libcvmfs_server.so.%{version}
%{_libdir}/libcvmfs_server_debug.so
%{_libdir}/libcvmfs_server_debug.so.%{version}
%{_sysconfdir}/cvmfs/cvmfs_server_hooks.sh.demo
%dir %{_sysconfdir}/cvmfs/repositories.d
/var/www/wsgi-scripts/cvmfs-server/cvmfs-api.wsgi
/usr/share/cvmfs-server/
/var/lib/cvmfs-server/
/var/spool/cvmfs/README
%doc COPYING AUTHORS README.md ChangeLog

%files shrinkwrap
%defattr(-,root,root)
%{_bindir}/cvmfs_shrinkwrap
/usr/libexec/cvmfs/shrinkwrap/spec_builder.py*
%doc COPYING AUTHORS README.md ChangeLog

%files unittests
%defattr(-,root,root)
%{_bindir}/cvmfs_unittests
%{_bindir}/cvmfs_test_cache
%{_bindir}/cvmfs_test_shrinkwrap
%{_bindir}/cvmfs_test_publish
%doc COPYING AUTHORS README.md ChangeLog

%if 0%{?build_gateway}
%files gateway
%{_bindir}/cvmfs_gateway
/usr/libexec/cvmfs-gateway/scripts/run_cvmfs_gateway.sh
%{_unitdir}/cvmfs-gateway.service
%{_unitdir}/cvmfs-gateway@.service
%dir /var/lib/cvmfs-gateway
%config(noreplace) %{_sysconfdir}/cvmfs/gateway/repo.json
%config(noreplace) %{_sysconfdir}/cvmfs/gateway/user.json
%endif

%if 0%{?build_ducc}
%files ducc
%{_bindir}/cvmfs_ducc
%{_unitdir}/cvmfs_ducc.service
%endif

%changelog
<<<<<<< HEAD
* Fri Jul 30 2021 Jakob Blomer <jblomer@cern.ch> - 2.9.0
- Add lsof dependency for cvmfs package due to new cvmfs_config fuser command
* Fri May 7 2021 Jakob Blomer <jblomer@cern.ch> - 2.9.0
- Add gateway sub package
* Tue Apr 27 2021 Michael Brown <mbrown@fensystems.co.uk> - 2.9.0
- Add cvmfs_receiver_debug binary
* Mon Apr 19 2021 Jakob Blomer <jblomer@cern.ch> - 2.9.0
- Add SLES15 support
=======
* Wed Aug 25 2021 Jakob Blomer <jblomer@cern.ch> - 2.8.2
- Add lsof dependency for cvmfs package due to new cvmfs_config fuser command
>>>>>>> 3467b1af
* Tue Apr 14 2020 Jan Priessnitz <jan.priessnitz@cern.ch> - 2.7.2
- Fix python2-devel dependency for Fedora >=31
- Change to /usr/bin/hardlink for Fedora >=31
* Thu Oct 03 2019 Jakob Blomer <jblomer@cern.ch> - 2.7.0
- Add EL8 support
* Wed Jun 12 2019 Jakob Blomer <jblomer@cern.ch> - 2.7.0
- Remove cvmfs_stratum_agent
* Wed Apr 03 2019 Jakob Blomer <jblomer@cern.ch> - 2.7.0
- Add fuse3 sub package
* Tue Feb 19 2019 Simone Mosciatti <simone.mosciatti@cern.ch> - 2.6.0
- Add ducc sub package
* Wed Sep 26 2018 Jakob Blomer <jblomer@cern.ch> - 2.6.0
- Add shrinkwrap sub package
* Tue Aug 07 2018 Dave Dykstra <dwd@fnal.gov> - 2.5.1
- Add python-setuptools build requirement, and disable building geoapi
  on el4 & el5
* Thu Mar 22 2018 Jakob Blomer <jblomer@cern.ch> - 2.5.0
- Add missing bzip2 build requirement
* Mon Sep 18 2017 Jakob Blomer <jblomer@cern.ch> - 2.5.0
- Add cvmfs_stratum_agent to the cvmfs-server package
* Wed Aug 02 2017 Jakob Blomer <jblomer@cern.ch> - 2.4.0
- Fix dependencies for Fedora >= 25
* Wed Jul 05 2017 Jakob Blomer <jblomer@cern.ch> - 2.4.0
- Assign port 8000 to httpd in selinux configuration - 2.4.0
* Thu Jun 29 2017 Jakob Blomer <jblomer@cern.ch> - 2.4.0
- Add cvmfs_test_cache to unittests sub package
* Tue May 09 2017 Dave Dykstra <dwd@fnal.gov> - 2.4.0
- Add cvmfs_receiver
* Wed Mar 22 2017 Jakob Blomer <jblomer@cern.ch> - 2.4.0
- Update upstream package
* Wed Mar 22 2017 Jakob Blomer <jblomer@cern.ch> - 2.3.5
- Drop systemd patch configuration for autofs where necessary
* Mon Mar 06 2017 Jakob Blomer <jblomer@cern.ch> - 2.3.4
- Remove systemd bugfix configuration file if necessary
* Mon Aug 22 2016 Jakob Blomer <jblomer@cern.ch> - 2.3.1
- Reset cvmfs_swissknife capability if overlayfs is used
* Thu Jul 28 2016 Jakob Blomer <jblomer@cern.ch> - 2.3.1
- Update upstream package
* Thu Jun 30 2016 Jakob Blomer <jblomer@cern.ch> - 2.3.1
- Fix SLES12 dist tag
* Tue May 03 2016 Jakob Blomer <jblomer@cern.ch> - 2.3.0
- No optimiziation on EL5/i686 to prevent faulty atomics
* Fri Apr 29 2016 Jakob Blomer <jblomer@cern.ch> - 2.3.0
- voms-devel not necessary anymore
* Mon Apr 11 2016 Rene Meusel <rene.meusel@cern.ch> - 2.3.0
- Disable open repo transaction check in EL4
* Thu Apr 07 2016 Rene Meusel <rene.meusel@cern.ch> - 2.3.0
- Check for open repo transactions before updating server package
* Sat Jan 23 2016 Brian Bockelman <bbockelm@cse.unl.edu> - 2.2.0
- Build with VOMS support
* Thu Jan 21 2016 Jakob Blomer <jblomer@cern.ch> - 2.2.0
- Remove sudo dependency
* Fri Jan 15 2016 Jakob Blomer <jblomer@cern.ch> - 2.2.0
- Add valgrind-devel except for EL4
* Tue Jan 12 2016 Rene Meusel <rene.meusel@cern.ch> - 2.2.0
- Fix dependency for Fedora 23
* Tue Dec 15 2015 Jakob Blomer <jblomer@cern.ch> - 2.2.0
- Unmount repositories when cvmfs is erased
* Fri Dec 11 2015 Rene Meusel <rene.meusel@cern.ch> - 2.2.0
- Add jq (weak) dependency
* Fri Oct 23 2015 Rene Meusel <rene.meusel@cern.ch> - 2.2.0
- Fix dependency for Fedora 22
- Add lsof dependency for cvmfs-server
* Tue Oct 13 2015 Rene Meusel <rene.meusel@cern.ch> - 2.2.0
- Add libcap dependency for cvmfs-server
* Wed Sep 30 2015 Rene Meusel <rene.meusel@cern.ch> - 2.2.0
- Drop explicit support for Fedora < 21
- Use generic 'fedora' macro name where possible
* Mon Aug 17 2015 Jakob Blomer <jblomer@cern.ch> - 2.2.0
- Avoid rm -f /var/lib/cvmfs-server/geo/* in preuninstall
* Wed Jan 07 2015 Jakob Blomer <jblomer@cern.ch> - 2.1.20
- Add chkconfig dependency
* Wed Dec 10 2014 Jakob Blomer <jblomer@cern.ch> - 2.1.20
- Adjust for new cvmfs-config-... packages
* Wed Dec 10 2014 Jakob Blomer <jblomer@cern.ch> - 2.1.20
- Add libuuid-devel dependency
- Fixes for Fedora 21
* Tue Oct 21 2014 Jakob Blomer <jblomer@cern.ch> - 2.1.20
- /etc/auto.cvmfs is now a link to /usr/libexec/cvmfs/auto.cvmfs
* Thu Apr 10 2014 Jakob Blomer <jblomer@cern.ch> - 2.1.18
- Add /etc/cvmfs/default.d
* Thu Apr 3 2014 Jakob Blomer <jblomer@cern.ch> - 2.1.18
- Fix for EL6.5 32bit
* Tue Feb 11 2014 Jakob Blomer <jblomer@cern.ch> - 2.1.18
- Fedora 20 compatibility fixes
* Tue Jan 21 2014 Jakob Blomer <jblomer@cern.ch> - 2.1.17
- SL4 compatibility fixes
* Fri Dec 20 2013 Jakob Blomer <jblomer@cern.ch> - 2.1.16
- Add cvmfs_suid_binary
* Thu Nov 14 2013 Jakob Blomer <jblomer@cern.ch> - 2.1.16
- Fixes for ARM builds
* Tue Jun 04 2013 Jakob Blomer <jblomer@cern.ch> - 2.1.12
- Add cvmfs_swissknife_debug binary
- Add cvmfs-unittests package
* Mon Feb 18 2013 Jakob Blomer <jblomer@cern.ch> - 2.1.7
- Added libattr-devel as a build requirement
* Tue Feb 12 2013 Jakob Blomer <jblomer@cern.ch> - 2.1.7
- Avoid reloading when the reload sockets are missing (upgrade from 2.0)
* Tue Jan 29 2013 Jakob Blomer <jblomer@cern.ch> - 2.1.7
- Renamed cvmfs-lib package to cvmfs-devel package
* Tue Jan 15 2013 Jakob Blomer <jblomer@cern.ch>
- Package conflicts with the cvmfs 2.0 branch
* Tue Oct 02 2012 Jakob Blomer <jblomer@cern.ch>
- Added sub packages for server and library
* Wed Sep 12 2012 Jakob Blomer <jblomer@cern.ch>
- Enabled selinux for FC17
- Add sysvinit-tools for /sbin/pidof
* Tue Sep 11 2012 Jakob Blomer <jblomer@cern.ch>
- Compatibility fixes for OpenSuSE
* Mon Feb 20 2012 Jakob Blomer <jblomer@cern.ch>
- Brought selinux back into main package
* Sat Feb 18 2012 Jakob Blomer <jblomer@cern.ch>
- Included Brian's latest changes: group creation bug fixes, selinux as sub package
* Thu Feb 16 2012 Jakob Blomer <jblomer@cern.ch>
- SuSE compatibility, disabled SELinux for SuSE
* Wed Feb 15 2012 Jakob Blomer <jblomer@cern.ch>
- Small adjustments to run with continueous integration
* Thu Jan 12 2012 Brian Bockelman <bbockelm@cse.unl.edu> - 2.0.13
- Addition of SELinux support.
<|MERGE_RESOLUTION|>--- conflicted
+++ resolved
@@ -711,8 +711,7 @@
 %endif
 
 %changelog
-<<<<<<< HEAD
-* Fri Jul 30 2021 Jakob Blomer <jblomer@cern.ch> - 2.9.0
+* Wed Aug 25 2021 Jakob Blomer <jblomer@cern.ch> - 2.8.2
 - Add lsof dependency for cvmfs package due to new cvmfs_config fuser command
 * Fri May 7 2021 Jakob Blomer <jblomer@cern.ch> - 2.9.0
 - Add gateway sub package
@@ -720,10 +719,6 @@
 - Add cvmfs_receiver_debug binary
 * Mon Apr 19 2021 Jakob Blomer <jblomer@cern.ch> - 2.9.0
 - Add SLES15 support
-=======
-* Wed Aug 25 2021 Jakob Blomer <jblomer@cern.ch> - 2.8.2
-- Add lsof dependency for cvmfs package due to new cvmfs_config fuser command
->>>>>>> 3467b1af
 * Tue Apr 14 2020 Jan Priessnitz <jan.priessnitz@cern.ch> - 2.7.2
 - Fix python2-devel dependency for Fedora >=31
 - Change to /usr/bin/hardlink for Fedora >=31
