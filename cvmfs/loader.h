/**
 * This file is part of the CernVM File System.
 */

#ifndef CVMFS_LOADER_H_
#define CVMFS_LOADER_H_

#define FUSE_USE_VERSION 26
#define _FILE_OFFSET_BITS 64

#include <stdint.h>
#include <time.h>
#include <fuse/fuse_lowlevel.h>

#include <cstring>
#include <string>
#include <vector>

namespace loader {

extern std::string *usyslog_path_;

enum Failures {
  kFailOk = 0,
  kFailUnknown,
  kFailOptions,
  kFailPermission,
  kFailMount,
  kFailLoaderTalk,
  kFailFuseLoop,
  kFailLoadLibrary,
  kFailIncompatibleVersions,  // TODO
  kFailCacheDir,
  kFailPeers,
  kFailNfsMaps,
  kFailQuota,
  kFailMonitor,
  kFailTalk,
  kFailSignature,
  kFailCatalog,
  kFailMaintenanceMode,
  kFailSaveState,
  kFailRestoreState,
  kFailOtherMount,
  kFailDoubleMount,
  kFailHistory,
};


enum StateId {
  kStateUnknown = 0,
  kStateOpenDirs,
  kStateOpenFiles,
  kStateGlueBuffer,
  kStateInodeGeneration,
  kStateOpenFilesCounter,
  kStateGlueBufferV2,
<<<<<<< HEAD
=======
  kStateGlueBufferV3,
>>>>>>> 54392307
};


struct SavedState {
  SavedState() {
    version = 1;
    size = sizeof(SavedState);
    state_id = kStateUnknown;
    state = NULL;
  }

  uint32_t version;
  uint32_t size;
  StateId state_id;
  void *state;
};
typedef std::vector<SavedState *> StateList;


struct LoadEvent {
  LoadEvent() {
    version = 1;
    size = sizeof(LoadEvent);
    timestamp = 0;
  }

  uint32_t version;
  uint32_t size;
  time_t timestamp;
  std::string so_version;
};
typedef std::vector<LoadEvent *> EventList;


/**
 * This contains the public interface of the cvmfs loader.
 * Whenever something changes, change the version number.
 *
 * Note: Do not forget to check the version of LoaderExports in cvmfs.cc when
 *       using fields that were not present in version 1
 *
 * CernVM-FS 2.1.8 --> Version 2
 */
struct LoaderExports {
  LoaderExports() :
    version(2),
    size(sizeof(LoaderExports)), boot_time(0), foreground(false),
    disable_watchdog(false) {}

  uint32_t version;
  uint32_t size;
  time_t boot_time;
  std::string loader_version;
  bool foreground;
  std::string repository_name;
  std::string mount_point;
  std::string config_files;
  std::string program_name;
  EventList history;
  StateList saved_states;

  // added with CernVM-FS 2.1.8 (LoaderExports Version: 2)
  bool disable_watchdog;
};


/**
 * This contains the public interface of the cvmfs fuse module.
 * Whenever something changes, change the version number.
 * A global CvmfsExports struct is looked up by the loader via dlsym.
 */
struct CvmfsExports {
  CvmfsExports() {
    version = 1;
    size = sizeof(CvmfsExports);
    fnAltProcessFlavor = NULL;
    fnInit = NULL;
    fnSpawn = NULL;
    fnFini = NULL;
    fnGetErrorMsg = NULL;
    fnMaintenanceMode = NULL;
    fnSaveState = NULL;
    fnRestoreState = NULL;
    fnFreeSavedState = NULL;
    memset(&cvmfs_operations, 0, sizeof(cvmfs_operations));
  }

  uint32_t version;
  uint32_t size;
  std::string so_version;

  int (*fnAltProcessFlavor)(int argc, char **argv);
  int (*fnInit)(const LoaderExports *loader_exports);
  void (*fnSpawn)();
  void (*fnFini)();
  std::string (*fnGetErrorMsg)();
  bool (*fnMaintenanceMode)(const int fd_progress);
  bool (*fnSaveState)(const int fd_progress, StateList *saved_states);
  bool (*fnRestoreState)(const int fd_progress, const StateList &saved_states);
  void (*fnFreeSavedState)(const int fd_progress,
                           const StateList &saved_states);
  struct fuse_lowlevel_ops cvmfs_operations;
};

Failures Reload(const int fd_progress, const bool stop_and_go);

}  // namespace loader

#endif  // CVMFS_LOADER_H_<|MERGE_RESOLUTION|>--- conflicted
+++ resolved
@@ -55,10 +55,7 @@
   kStateInodeGeneration,
   kStateOpenFilesCounter,
   kStateGlueBufferV2,
-<<<<<<< HEAD
-=======
   kStateGlueBufferV3,
->>>>>>> 54392307
 };
 
 
