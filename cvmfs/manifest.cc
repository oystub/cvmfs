/**
 * This file is part of the CernVM File System.
 */

#include "manifest.h"

#include <cstdio>
#include <map>

#include "catalog.h"
#include "util.h"

using namespace std;  // NOLINT

namespace manifest {

Manifest *Manifest::LoadMem(const unsigned char *buffer,
                            const unsigned length)
{
  map<char, string> content;
  ParseKeyvalMem(buffer, length, &content);

  return Load(content);
}


Manifest *Manifest::LoadFile(const std::string &from_path) {
  map<char, string> content;
  if (!ParseKeyvalPath(from_path, &content))
    return NULL;

  return Load(content);
}


Manifest *Manifest::Load(const map<char, string> &content) {
  map<char, string>::const_iterator iter;

  // Required keys
  shash::Any catalog_hash;
  shash::Md5 root_path;
  uint32_t ttl;
  uint64_t revision;

  iter = content.find('C');
  if ((iter = content.find('C')) == content.end())
    return NULL;
  catalog_hash = MkFromHexPtr(shash::HexPtr(iter->second),
                              shash::kSuffixCatalog);
  if ((iter = content.find('R')) == content.end())
    return NULL;
  root_path = shash::Md5(shash::HexPtr(iter->second));
  if ((iter = content.find('D')) == content.end())
    return NULL;
  ttl = String2Uint64(iter->second);
  if ((iter = content.find('S')) == content.end())
    return NULL;
  revision = String2Uint64(iter->second);

  // Optional keys
  uint64_t catalog_size = 0;
  shash::Any micro_catalog_hash;
  string repository_name;
  std::string alt_catalog_path;
  shash::Any certificate;
  shash::Any history;
  uint64_t publish_timestamp = 0;
  bool garbage_collectable = false;
  bool has_alt_catalog_path = false;

  if ((iter = content.find('B')) != content.end())
    catalog_size = String2Uint64(iter->second);
  if ((iter = content.find('L')) != content.end())
    micro_catalog_hash = MkFromHexPtr(shash::HexPtr(iter->second),
                                      shash::kSuffixMicroCatalog);
  if ((iter = content.find('N')) != content.end())
    repository_name = iter->second;
  if ((iter = content.find('A')) != content.end())
    alt_catalog_path = iter->second;
  if ((iter = content.find('X')) != content.end())
    certificate = MkFromHexPtr(shash::HexPtr(iter->second),
                               shash::kSuffixCertificate);
  if ((iter = content.find('H')) != content.end())
    history = MkFromHexPtr(shash::HexPtr(iter->second),
                           shash::kSuffixHistory);
  if ((iter = content.find('T')) != content.end())
    publish_timestamp = String2Uint64(iter->second);
  if ((iter = content.find('G')) != content.end())
    garbage_collectable = (iter->second == "yes");
  if ((iter = content.find('A')) != content.end())
    has_alt_catalog_path = (iter->second == "yes");

  return new Manifest(catalog_hash, catalog_size, root_path, ttl, revision,
                      micro_catalog_hash, repository_name, certificate,
                      history, publish_timestamp, garbage_collectable,
<<<<<<< HEAD
                      alt_catalog_path);
=======
                      has_alt_catalog_path);
>>>>>>> 692cc6af
}


Manifest::Manifest(const shash::Any &catalog_hash,
                   const uint64_t catalog_size,
                   const string &root_path)
 : catalog_hash_(catalog_hash)
 , catalog_size_(catalog_size)
 , root_path_(shash::Md5(shash::AsciiPtr(root_path)))
 , ttl_(catalog::Catalog::kDefaultTTL)
 , revision_(0)
 , publish_timestamp_(0)
 , garbage_collectable_(false)
 , has_alt_catalog_path_(false)
{ }


/**
 * Creates the manifest string
 */
string Manifest::ExportString() const {
  string manifest =
    "C" + catalog_hash_.ToString() + "\n" +
    "B" + StringifyInt(catalog_size_) + "\n" +
    "R" + root_path_.ToString() + "\n" +
    "D" + StringifyInt(ttl_) + "\n" +
    "S" + StringifyInt(revision_) + "\n" +
    "G" + StringifyBool(garbage_collectable_) + "\n" +
    "A" + StringifyBool(has_alt_catalog_path_) + "\n";

  if (!micro_catalog_hash_.IsNull())
    manifest += "L" + micro_catalog_hash_.ToString() + "\n";
  if (repository_name_ != "")
    manifest += "N" + repository_name_ + "\n";
  if (alt_catalog_path_ != "")
    manifest += "A" + alt_catalog_path_ + "\n";
  if (!certificate_.IsNull())
    manifest += "X" + certificate_.ToString() + "\n";
  if (!history_.IsNull())
    manifest += "H" + history_.ToString() + "\n";
  if (publish_timestamp_ > 0)
    manifest += "T" + StringifyInt(publish_timestamp_) + "\n";
  // Reserved: Z -> for identification of channel tips

  return manifest;
}



/**
 * Writes the .cvmfspublished file (unsigned).
 */
bool Manifest::Export(const std::string &path) const {
  FILE *fmanifest = fopen(path.c_str(), "w");
  if (!fmanifest)
    return false;

  string manifest = ExportString();

  if (fwrite(manifest.data(), 1, manifest.length(), fmanifest) !=
      manifest.length())
  {
    fclose(fmanifest);
    unlink(path.c_str());
    return false;
  }
  fclose(fmanifest);

  return true;
}


/**
 * Writes the cvmfschecksum.$repository file.  Atomic store.
 */
bool Manifest::ExportChecksum(const string &directory, const int mode) const {
  string checksum_path = MakeCanonicalPath(directory) + "/cvmfschecksum." +
                         repository_name_;
  string checksum_tmp_path;
  FILE *fchksum = CreateTempFile(checksum_path, mode, "w", &checksum_tmp_path);
  if (fchksum == NULL)
    return false;
  string cache_checksum = catalog_hash_.ToString() + "T" +
                          StringifyInt(publish_timestamp_);
  int written = fwrite(&(cache_checksum[0]), 1, cache_checksum.length(),
                       fchksum);
  fclose(fchksum);
  if (static_cast<unsigned>(written) != cache_checksum.length()) {
    unlink(checksum_tmp_path.c_str());
    return false;
  }
  int retval = rename(checksum_tmp_path.c_str(), checksum_path.c_str());
  if (retval != 0) {
    unlink(checksum_tmp_path.c_str());
    return false;
  }
  return true;
}


/**
 * Read the hash and the last-modified time stamp from the
 * cvmfschecksum.$repository file in the given directory.
 */
bool Manifest::ReadChecksum(
  const std::string &repo_name,
  const std::string &directory,
  shash::Any *hash,
  uint64_t *last_modified)
{
  bool result = false;
  const string checksum_path = directory + "/cvmfschecksum." + repo_name;
  FILE *file_checksum = fopen(checksum_path.c_str(), "r");
  char tmp[128];
  int read_bytes;
  if (file_checksum && (read_bytes = fread(tmp, 1, 128, file_checksum)) > 0) {
    // Separate hash from timestamp
    int separator_pos = 0;
    for (; (separator_pos < read_bytes) && (tmp[separator_pos] != 'T');
         ++separator_pos) { }
    *hash = shash::MkFromHexPtr(shash::HexPtr(string(tmp, separator_pos)),
                                shash::kSuffixCatalog);

    // Get local last modified time
    string str_modified;
    if ((tmp[separator_pos] == 'T') && (read_bytes > (separator_pos+1))) {
      str_modified = string(tmp+separator_pos+1,
                            read_bytes-(separator_pos+1));
      *last_modified = String2Uint64(str_modified);
      result = true;
    }
  }
  if (file_checksum) fclose(file_checksum);

  return result;
}

}  // namespace manifest<|MERGE_RESOLUTION|>--- conflicted
+++ resolved
@@ -93,11 +93,7 @@
   return new Manifest(catalog_hash, catalog_size, root_path, ttl, revision,
                       micro_catalog_hash, repository_name, certificate,
                       history, publish_timestamp, garbage_collectable,
-<<<<<<< HEAD
-                      alt_catalog_path);
-=======
                       has_alt_catalog_path);
->>>>>>> 692cc6af
 }
 
 
@@ -132,8 +128,6 @@
     manifest += "L" + micro_catalog_hash_.ToString() + "\n";
   if (repository_name_ != "")
     manifest += "N" + repository_name_ + "\n";
-  if (alt_catalog_path_ != "")
-    manifest += "A" + alt_catalog_path_ + "\n";
   if (!certificate_.IsNull())
     manifest += "X" + certificate_.ToString() + "\n";
   if (!history_.IsNull())
