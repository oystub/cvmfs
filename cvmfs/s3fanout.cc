--- conflicted
+++ resolved
@@ -760,17 +760,6 @@
 
 
 bool S3FanoutManager::MkPayloadSize(const JobInfo &info, uint64_t *size) const {
-<<<<<<< HEAD
-=======
-  if ((info.request == JobInfo::kReqHeadOnly) ||
-      (info.request == JobInfo::kReqHeadPut) ||
-      (info.request == JobInfo::kReqDelete))
-  {
-    *size = 0;
-    return true;
-  }
-
->>>>>>> 460ff5d2
   int64_t file_size;
   switch (info.origin) {
     case kOriginMem:
