--- conflicted
+++ resolved
@@ -1,4 +1,3 @@
-<<<<<<< HEAD
 2.10.0:
   * Cancel network fail-over cycle when fuse request is canceled (#2983)
   * Update c-ares to version 1.18.1 (#2977)
@@ -14,10 +13,9 @@
   * Change default magic xattr visibility to "rootonly"
   * Add support for sharding proxies support with new client option
     CVMFS_PROXY_SHARD={yes|no} (CVM-2060)
-=======
+
 2.9.4:
-  * Fix packaging on Ubuntu 22.04
->>>>>>> c744b8c0
+  * Fix packaging on Ubuntu 22.04 (#2987)
 
 2.9.3:
   * Fix releasing of GC lock (#2982)
