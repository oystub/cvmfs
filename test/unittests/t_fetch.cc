--- conflicted
+++ resolved
@@ -310,12 +310,9 @@
   EXPECT_LT(fd, 0);
 
   fd = fetcher_->Fetch(hash_regular_, cache::CacheManager::kSizeUnknown, "reg",
-<<<<<<< HEAD
-                       cache::CacheManager::kTypeRegular, -1, -1, -1, "altpath");
-=======
-                       zlib::kZlibDefault, cache::CacheManager::kTypeRegular,
+                       zlib::kZlibDefault,
+                       cache::CacheManager::kTypeRegular, -1, -1, -1,
                        "altpath");
->>>>>>> ee77ed21
   EXPECT_GE(fd, 0);
   EXPECT_EQ(0, cache_mgr_->Close(fd));
 }
