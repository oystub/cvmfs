--- conflicted
+++ resolved
@@ -846,14 +846,8 @@
 /**
  * Returns ls $dir/GLOB$suffix
  */
-<<<<<<< HEAD
-std::vector<std::string> FindFiles(const std::string &dir,
-                                   const std::string &suffix) {
-  std::vector<std::string> result;
-=======
 vector<string> FindFilesBySuffix(const string &dir, const string &suffix) {
   vector<string> result;
->>>>>>> da7db49a
   DIR *dirp = opendir(dir.c_str());
   if (!dirp)
     return result;
