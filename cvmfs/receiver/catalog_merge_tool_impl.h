--- conflicted
+++ resolved
@@ -127,13 +127,8 @@
 bool CatalogMergeTool<RwCatalogMgr, RoCatalogMgr>::CreateNewManifest(
     std::string* new_manifest_path) {
   if (!output_catalog_mgr_->Commit(false, 0, manifest_)) {
-<<<<<<< HEAD
-    LogCvmfs(kLogReceiver, kLogDebug | kLogSyslogErr,
-             "CatalogMergeTool - Could not commit output catalog");
-=======
     LogCvmfs(kLogReceiver, kLogCustom1,
              "CatalogMergeTool - Could not commit output catalog.\n");
->>>>>>> 2a01da88
     return false;
   }
 
@@ -141,13 +136,8 @@
   const std::string new_path = temp_dir + "/new_manifest";
 
   if (!manifest_->Export(new_path)) {
-<<<<<<< HEAD
-    LogCvmfs(kLogReceiver, kLogDebug | kLogSyslogErr,
-             "CatalogMergeTool - Could not export new manifest");
-=======
     LogCvmfs(kLogReceiver, kLogCustom1,
              "CatalogMergeTool - Could not export new manifest.\n");
->>>>>>> 2a01da88
   }
 
   *new_manifest_path = new_path;
