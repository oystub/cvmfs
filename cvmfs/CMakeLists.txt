--- conflicted
+++ resolved
@@ -703,19 +703,12 @@
 
   add_executable( test_libcvmfs ${TEST_LIBCVMFS_SOURCES} )
   add_dependencies(test_libcvmfs libcvmfs)
-<<<<<<< HEAD
 
   list(APPEND TEST_LIBCVMFS_LIBS ${SQLITE3_LIBRARY} ${CURL_LIBRARIES} ${LibWebsockets_LIBRARIES}
                                  ${CARES_LIBRARIES} ${PACPARSER_LIBRARIES} ${ZLIB_LIBRARIES}
                                  ${OPENSSL_LIBRARIES} ${RT_LIBRARY} ${UUID_LIBRARIES} pthread dl)
 
   target_link_libraries(test_libcvmfs ${CMAKE_CURRENT_BINARY_DIR}/libcvmfs.a ${TEST_LIBCVMFS_LIBS})
-=======
-  target_link_libraries(test_libcvmfs
-                        ${CMAKE_CURRENT_BINARY_DIR}/libcvmfs.a
-                        ${SQLITE3_LIBRARY} ${CURL_LIBRARIES} ${CARES_LIBRARIES}
-                        ${PACPARSER_LIBRARIES} ${ZLIB_LIBRARIES} ${OPENSSL_LIBRARIES}
-                        ${RT_LIBRARY} ${UUID_LIBRARIES} pthread dl )
 
   if (BUILD_CVMFS_SHRINKWRAP)
     add_executable (cvmfs_shrinkwrap ${CVMFS_SHRINKWRAP_SOURCES})
@@ -734,7 +727,6 @@
     set_target_properties (cvmfs_shrinkwrap PROPERTIES COMPILE_FLAGS "${CVMFS_SHRINKWRAP_CFLAGS}" LINK_FLAGS "${CVMFS_SHRINKWRAP_FLAGS}")
     target_link_libraries(cvmfs_shrinkwrap ${CVMFS_SHRINKWRAP_LIBS})
   endif(BUILD_CVMFS_SHRINKWRAP)
->>>>>>> a3c0ba1a
 endif(BUILD_LIBCVMFS)
 
 if (BUILD_SHRINKWRAP)
