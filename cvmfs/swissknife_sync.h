/**
 * This file is part of the CernVM File System.
 */

#ifndef CVMFS_SWISSKNIFE_SYNC_H_
#define CVMFS_SWISSKNIFE_SYNC_H_

#include <string>
#include <vector>

#include "swissknife.h"
#include "upload.h"

struct SyncParameters {
  static const unsigned kDefaultMaxWeight = 100000;
  static const unsigned kDefaultMinWeight = 1000;
  static const uint64_t kDefaultEntryWarnThreshold = 500000;
  static const size_t kDefaultMinFileChunkSize = 4*1024*1024;
  static const size_t kDefaultAvgFileChunkSize = 8*1024*1024;
  static const size_t kDefaultMaxFileChunkSize = 16*1024*1024;

  SyncParameters() :
    spooler(NULL),
    union_fs_type("aufs"),
    print_changeset(false),
    dry_run(false),
    mucatalogs(false),
    use_file_chunking(false),
    ignore_xdir_hardlinks(false),
    stop_for_catalog_tweaks(false),
    garbage_collectable(false),
    include_xattrs(false),
    external_data(false),
    catalog_entry_warn_threshold(kDefaultEntryWarnThreshold),
    min_file_chunk_size(kDefaultMinFileChunkSize),
    avg_file_chunk_size(kDefaultAvgFileChunkSize),
    max_file_chunk_size(kDefaultMaxFileChunkSize),
    manual_revision(0),
    ttl_seconds(0),
    max_concurrent_write_jobs(0),
    is_balanced(false),
    max_weight(kDefaultMaxWeight),
    min_weight(kDefaultMinWeight) {}

  upload::Spooler *spooler;
  std::string      dir_union;
  std::string      dir_scratch;
  std::string      dir_rdonly;
  std::string      dir_temp;
  shash::Any       base_hash;
  std::string      stratum0;
  std::string      manifest_path;
  std::string      spooler_definition;
  std::string      union_fs_type;
  std::string      voms_authz;
  bool             print_changeset;
  bool             dry_run;
  bool             mucatalogs;
  bool             use_file_chunking;
  bool             ignore_xdir_hardlinks;
  bool             stop_for_catalog_tweaks;
  bool             garbage_collectable;
  bool             include_xattrs;
  bool             external_data;
  uint64_t         catalog_entry_warn_threshold;
  size_t           min_file_chunk_size;
  size_t           avg_file_chunk_size;
  size_t           max_file_chunk_size;
  uint64_t         manual_revision;
  uint64_t         ttl_seconds;
  uint64_t         max_concurrent_write_jobs;
  bool             is_balanced;
  unsigned         max_weight;
  unsigned         min_weight;
};

namespace catalog {
class Dirtab;
class SimpleCatalogManager;
}

namespace swissknife {

class CommandCreate : public Command {
 public:
  ~CommandCreate() { }
  std::string GetName() { return "create"; }
  std::string GetDescription() {
    return "Bootstraps a fresh repository.";
  }
  ParameterList GetParams() {
    ParameterList r;
    r.push_back(Parameter::Mandatory('o', "manifest output file"));
    r.push_back(Parameter::Switch('X', "enable external data"));
    r.push_back(Parameter::Mandatory('t', "directory for temporary storage"));
    r.push_back(Parameter::Mandatory('r', "spooler definition"));
    r.push_back(Parameter::Optional('l', "log level (0-4, default: 2)"));
    r.push_back(Parameter::Optional('a', "hash algorithm (default: SHA-1)"));
    r.push_back(Parameter::Optional('V', "VOMS authz requirement "
                                         "(default: none)"));
    r.push_back(Parameter::Switch('v', "repository containing volatile files"));
    r.push_back(Parameter::Switch(
      'z', "mark new repository as garbage collectable"));
<<<<<<< HEAD
    r.push_back(Parameter::Optional(
      'Z', "compression algorithm (default: zlib)"));
=======
    r.push_back(Parameter::Optional('V', "VOMS authz requirement "
                                         "(default: none)"));
>>>>>>> 7d2e5552
    return r;
  }
  int Main(const ArgumentList &args);
};


class CommandUpload : public Command {
 public:
  ~CommandUpload() { }
  std::string GetName() { return "upload"; }
  std::string GetDescription() {
    return "Uploads a local file to the repository.";
  }
  ParameterList GetParams() {
    ParameterList r;
    r.push_back(Parameter::Mandatory('i', "local file"));
    r.push_back(Parameter::Mandatory('o', "destination path"));
    r.push_back(Parameter::Mandatory('r', "spooler definition"));
    r.push_back(Parameter::Optional('a', "hash algorithm (default: SHA-1)"));
    r.push_back(Parameter::Optional(
      'Z', "compression algorithm (default: zlib)"));
    return r;
  }
  int Main(const ArgumentList &args);
};


class CommandPeek : public Command {
 public:
  ~CommandPeek() { }
  std::string GetName() { return "peek"; }
  std::string GetDescription() {
    return "Checks whether a file exists in the repository.";
  }
  ParameterList GetParams() {
    ParameterList r;
    r.push_back(Parameter::Mandatory('d', "destination path"));
    r.push_back(Parameter::Mandatory('r', "spooler definition"));
    return r;
  }
  int Main(const ArgumentList &args);
};


class CommandRemove : public Command {
 public:
  ~CommandRemove() { }
  std::string GetName() { return "remove"; }
  std::string GetDescription() {
    return "Removes a file in the repository storage.";
  }
  ParameterList GetParams() {
    ParameterList r;
    r.push_back(Parameter::Mandatory('o', "path to file"));
    r.push_back(Parameter::Mandatory('r', "spooler definition"));
    return r;
  }
  int Main(const ArgumentList &args);
};


class CommandApplyDirtab : public Command {
 public:
  CommandApplyDirtab() : verbose_(false) { }
  ~CommandApplyDirtab() { }
  std::string GetName() { return "dirtab"; }
  std::string GetDescription() {
    return "Parses the dirtab file and produces nested catalog markers.";
  }
  ParameterList GetParams() {
    ParameterList r;
    r.push_back(Parameter::Mandatory('d', "path to dirtab file"));
    r.push_back(Parameter::Mandatory('u', "union volume"));
    r.push_back(Parameter::Mandatory('s', "scratch directory"));
    r.push_back(Parameter::Mandatory('b', "base hash"));
    r.push_back(Parameter::Mandatory('w', "stratum 0 base url"));
    r.push_back(Parameter::Mandatory('t', "directory for temporary storage"));
    r.push_back(Parameter::Switch('x', "verbose mode"));
    return r;
  }
  int Main(const ArgumentList &args);

 protected:
  void DetermineNestedCatalogCandidates(
    const catalog::Dirtab &dirtab,
    catalog::SimpleCatalogManager *catalog_manager,
    std::vector<std::string> *nested_catalog_candidates);
  void FilterCandidatesFromGlobResult(
                     const catalog::Dirtab &dirtab,
                     char **paths, const size_t npaths,
                     catalog::SimpleCatalogManager  *catalog_manager,
                     std::vector<std::string>       *nested_catalog_candidates);
  bool CreateCatalogMarkers(
    const std::vector<std::string> &new_nested_catalogs);

 private:
  std::string union_dir_;
  std::string scratch_dir_;
  bool        verbose_;
};


class CommandSync : public Command {
 public:
  ~CommandSync() { }
  std::string GetName() { return "sync"; }
  std::string GetDescription() {
    return "Pushes changes from scratch area back to the repository.";
  }
  ParameterList GetParams() {
    ParameterList r;
    r.push_back(Parameter::Mandatory('u', "union volume"));
    r.push_back(Parameter::Mandatory('s', "scratch directory"));
    r.push_back(Parameter::Mandatory('c', "r/o volume"));
    r.push_back(Parameter::Mandatory('t', "directory for tee"));
    r.push_back(Parameter::Mandatory('b', "base hash"));
    r.push_back(Parameter::Mandatory('w', "stratum 0 base url"));
    r.push_back(Parameter::Mandatory('o', "manifest output file"));
    r.push_back(Parameter::Mandatory('r', "spooler definition"));
    r.push_back(Parameter::Switch('A', "autocatalog enabled/disabled"));
    r.push_back(Parameter::Switch('n', "create new repository"));
    r.push_back(Parameter::Switch('x', "print change set"));
    r.push_back(Parameter::Switch('y', "dry run"));
    r.push_back(Parameter::Switch('L', "enable HTTP redirects"));
    r.push_back(Parameter::Switch('m', "create micro catalogs"));
    r.push_back(Parameter::Switch('i', "ignore x-directory hardlinks"));
    r.push_back(Parameter::Switch('d', "pause publishing to allow for "
                                          "catalog tweaks"));
    r.push_back(Parameter::Switch('g', "repo is garbage collectable"));
    r.push_back(Parameter::Optional('V', "VOMS authz requirement "
                                         "(default: none)"));
    r.push_back(Parameter::Switch('p', "enable file chunking"));
    r.push_back(Parameter::Switch('k', "include extended attributes"));
    r.push_back(Parameter::Optional('z', "log level (0-4, default: 2)"));
    r.push_back(Parameter::Optional('a',
      "desired average chunk size in bytes"));
    r.push_back(Parameter::Optional('l', "minimal file chunk size in bytes"));
    r.push_back(Parameter::Optional('h', "maximal file chunk size in bytes"));
    r.push_back(Parameter::Optional('f', "union filesystem type"));
    r.push_back(Parameter::Optional('e', "hash algorithm (default: SHA-1)"));
    r.push_back(Parameter::Optional('j', "catalog entry warning threshold"));
    r.push_back(Parameter::Optional('v', "manual revision number"));
    r.push_back(Parameter::Optional('q', "number of concurrent write jobs"));
    r.push_back(Parameter::Switch('Y', "enable external data"));
    r.push_back(Parameter::Optional('X', "maximum weight of the autocatalogs"));
    r.push_back(Parameter::Optional('M', "minimum weight of the autocatalogs"));
    r.push_back(Parameter::Optional(
      'Z', "compression algorithm (default: zlib)"));
    r.push_back(Parameter::Optional('V', "VOMS authz requirement "
                                         "(default: none)"));
    r.push_back(Parameter::Optional('T', "Root catalog TTL in seconds"));
    return r;
  }
  int Main(const ArgumentList &args);

 protected:
  bool ReadFileChunkingArgs(const swissknife::ArgumentList &args,
                            SyncParameters *params);
  bool CheckParams(const SyncParameters &p);
};

}  // namespace swissknife

#endif  // CVMFS_SWISSKNIFE_SYNC_H_<|MERGE_RESOLUTION|>--- conflicted
+++ resolved
@@ -101,13 +101,10 @@
     r.push_back(Parameter::Switch('v', "repository containing volatile files"));
     r.push_back(Parameter::Switch(
       'z', "mark new repository as garbage collectable"));
-<<<<<<< HEAD
     r.push_back(Parameter::Optional(
       'Z', "compression algorithm (default: zlib)"));
-=======
-    r.push_back(Parameter::Optional('V', "VOMS authz requirement "
-                                         "(default: none)"));
->>>>>>> 7d2e5552
+    r.push_back(Parameter::Optional('V', "VOMS authz requirement "
+                                         "(default: none)"));
     return r;
   }
   int Main(const ArgumentList &args);
