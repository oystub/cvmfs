<<<<<<< HEAD
2.8.0:
  * Enable readdir caching on fuse3 and kernel >= 4.20
  * Add fuse forget_multi calback for fuse >= 2.9
  * Add POSIX external cache plugin (CVM-1823)
  * Manage DUCC daemon with systemd units
=======
2.7.1:
  * Add reboot info to Catalina installation screen
>>>>>>> d8e3b35c

2.7.0:
  * Fix potential file descriptor mix-up of external cache manager after reload
  * Fix spurious error with 'auto;DIRECT' when WPAD returns no proxy (CVM-1818)
  * Add firmlink /cvmfs --> /Users/Shared/cvmfs on macOS >= 10.15
  * Set default mount point to /Users/Shared/cvmfs on macOS >= 10.15 (CVM-1813)
  * Use relative symbolic links in DUCC (CVM-1817)
  * Terminate fuse daemon if watchdog disappears (CVM-1753)
  * Fix clashing generic tags for short transactions with gateway (CVM-1735)
  * Add "repo_counters" and "repo_metainfo" xattrs (CVM-1499, 1733)
  * Add support for extended attributes on directories
  * Add support for CVMFS_ENFORCE_ACLS client parameter
  * Fix missing package dependency on Debian 9 and Ubuntu 18.04 (CVM-1789)
  * Enable default config repository for debian stretch and newer (CVM-1794)
  * Fix potential parsing of incomplete /etc/hosts
  * Fix stale negative entries in active cache eviction (CVM-1759)
  * Add support for EL8 platform (CVM-1731)
  * Fix publish statistics for several corner cases (CVM-1716 .. CVM-1720)
  * Add 'list_reflog' command to cvmfs_swissknife (CVM-1760)
  * Add 'filestats' command to cvmfs_swissknife (CVM-1756)
  * Add fuse callback performance instrumentation through new switch 
    CVMFS_INSTRUMENT_FUSE (CVM-1770)
  * Add S3 standalone benchmark utility along with -DCVMFS_STRESS_TESTS build
    option (CVM-1749)
  * Explicitly specify python2 in webapi/cvmfs-api.py shebang
  * Remove cvmfs_stratum_agent and the mongoose external library
  * Add support for CVMFS_LIBRARY_PATH to simplify standalone deployment
  * Enforce CVMFS_NFILES only if mounted via mount helper
  * Add support for pre-mounted mount point with libfuse3
  * Add support for libfuse3, including new mount option libfuse=[2|3]
    (CVM-1710, CVM-1744)

2.6.4:
  * Fix client updates on shared writable alien cache (CVM-1803)
  * Fix spurious error message when spawning external cache

2.6.3:
  * Fix parsing of /etc/hosts (CVM-1796, CVM-1797)

2.6.2:
  * Fix reload if config repository is set but unmountable (CVM-1795)

2.6.1:
  * Fix potential mix-up of chunked files in NFS mode (CVM-1791)
  * Fix grafting of empty files (CVM-1785)
  * Add -g snapshot group option to cvmfs_server (CVM-1779)
  * Fix syntax errors in external libraries build system (CVM-1781, CVM-1782)
  * Fix master key card handling with openssl-pkcs11 >= 0.4.7 (CVM-1788)
  * Fix locking logic in Geo-API web service (CVM-1777)
  * Check for missing autofs map directory include in chksetup (CVM-1686)
  * Fix file mode for gateway keys in cvmfs_server import_keychain (CVM-1746)
  * Move from WebSockets notifications to server-sent events
  * Fix AWSv4 S3 authentication when using a non standard port
  * Fix Cloudflare geo API with proxy name (CVM-1774)
  * Fix DNS resolution in S3 backend with DNS style buckets
  * Fix potential hang during reload if a config repository is used (CVM-1466)
  * Disable active cache eviction as work around for stale negative entries
    (CVM-1759)
  * Fix small memory leak in S3 uploader
  * Periodically reload Geo-IP database (CVM-1739)
  * Enable extra compiler assertions in unit tests
  * Fix host file parsing in DNS resolver, triggered by gcc9 (CVM-1763)
  * Fix usage of singularity in container publishing service
  * Fix various issues in the HTTP 429 rate throttling behavior (CVM-1755)
  * Fix placement of cvmfschecksum files for uncommon cache setups (CVM-1728)
  * Fix file descriptor exhaustion when browsing many small catalogs (CVM-1742)
  * Manifest now can include reflog hash, fixing check with gw (CVM-1732)
  * Fix `snapshot -a` when no replicas are defined
  * Fix overwrite of locked down directories during ingestion
  * Fix ingestion at deeply nested catalog structures (CVM-1721)
  * Fix bug where the receiver temp dir caused failure of integrity
    checks (CVM-1704)
  * Fix a bug preventing GC on the repository gateway (CVM-1705)
  * Fix a bug in the gateway key parser when key contained repeated chars
  * Fix transaction lock name for tarball ingest with gateway backend 
  * Add GC support for legacy catalogs before 1.0 schema stabilized (CVM-1698)
  * Fix potential race condition in the stats collector for the S3 uploader
  * Better control of memory consumption in file processing pipeline (CVM-1687)
  * More robust parsing of gateway API keys (CVM-1693)

2.6.0:
  * Increase CVMFS_NFILES to 64k on read-only union file system mount
  * RPM: DUCC is disabled on Aarch64 due to missing Golang RPM on RH 7
  * New notification system to announce repository changes (CVM-1575, CVM-1634)
  * New tool suite ducc, daemon that unpacks container images into cvmfs
  * Fix building on macOS Mojave
  * Update sqlite to version 3.27.2
  * Update c-ares to version 1.15.0
  * Update libcurl to version 7.63.0
  * New parameter CVMFS_CATALOG_WATERMARK to release as of $n$ pinned catalogs
  * Add cvmfs_shrinkwrap utility and sub package (CVM-1578)
  * Add support for bearer token authentication (CVM-1320)
  * New build option ENABLE_ASAN for address sanitizer
  * New libcvmfs methods for extended attribs, catalogs, and multi-threading
  * Publication statistics are saved to an SQLite file (CVM-1567)
  * Optionally print statistics at the end of publication (CVM-1566)
  * Reactivate tracer, new parameters CVMFS_TRACEBUFFER{_THRESHOLD} (CVM-1596)
  * Add libcvmfs calls that list and stat nested catalogs (CVM-1577)
  * Generally replace @fqrn@ and @org@ in configuration (CVM-1526)
  * Add support for CVMFS_NFS_INTERLEAVED_INODES (CVM-1561)
  * Add support for ingesting tarballs (CVM-1476)
  * Optionally print GC stats with CVMFS_SERVER_FLAGS=-+stats
  * Fix debian packaging warnings and errors

2.5.3:
  * [S3] fix rare crash during file upload
  * [macOS] fix hanging reload during `cvmfs_config reload` 
  * Reduce IOPS during publishing to local backend
  * [S3] Add support for CVMFS_S3_PEEK_BEFORE_PUT
  * Prevent dirtab entries from wandering outside the repository (CVM-1608)
  * [S3] Handle HTTP 429 "too many requests" replies (CVM-1584)
  * [S3] Retry on HTTP 502 errors
  * Add support for server side CVMFS_NUM_UPLOAD_TASKS parameter
  * Log more details for host and proxy connection errors (CVM-1662)
  * Fix credentials handling on HTTP retries (CVM-1660)

2.5.2:
  * Add support for CVMFS_DNS_{MIN,MAX}_TTL (CVM-1659)
  * Disable suid binary integration test (083) on macOS
  * Log to syslog when session authorization disappears (CVM-1658)
  * Report start of mark and sweep phases during GC
  * Fix cache cleanup logic for chunks >25M (CVM-1625)
  * Fix stale authz session cache when repository membership changes (CVM-1653)
  * Restrict lazy downloads of geodb to once a day (CVM-1647)
  * Improve error reporting for replication/preloading (CVM-1624)
  * Update Apache config to ignore If-Modified-Since on stratum 1s (CVM-1655)
  * Add support for CVMFS_MAX_[EXTERNAL_]SERVERS (CVM-1631)
  * Fine-grained syncfs control through
    CVMFS_SYNCFS_LEVEL=[none,default,cautious] (CVM-1646)
  * Improve printing of warnings during publish (CVM-1630)
  * Add support for CVMFS_SUID config parameter (CVM-1591)
  * Repository gateway protocol version bumped to 2 (CVM-1626).
  * New parameter CVMFS_FUSE_NOTIFY_INVALIDATION; disabling it fixes
    stability issues on macOS (CVM-1638)
  * Fix permissions on temporary directory used by the receiver
  * Session tokens for gateway transactions are deleted after use (CVM-1643)
  * Automatically apply lease path to abort and publish commands (CVM-1601)
  * Add retry support for `cvmfs_server transaction` (CVM-1611)
  * New S3 config parameter CVMFS_S3_DNS_BUCKETS=false disables DNS-style
    bucket URLs when S3 backend doesn't support them (e.g. Minio) (CVM-1641)
  * Add support for URL subpaths and DNS buckets in the S3 backend (CVM-1641)
  * Fix content type header for objects pushed to S3
  * Fix cache control headers for objects pushed to S3 (CVM-1606)
  * Fix building on macOS 10.14
  * Fix potential memory corruption in catalog traversal
  * Reimplement cvmfs_talk in C++ to improve efficiency
  * Fix busy waiting in cache manager communication under heavy load (CVM-1618)

2.5.1:
  * Fix potential memory corruptions in tiered cache and swissknife history
  * Fix cvmfs_suid_helper on Ubuntu 18.04 for symlinked spool directory
  * Replace geolite free database by geolite2 (CVM-1496)
  * Apply catalog updates from updated alien cache (CVM-1515)
  * Fix compilation with libattr >= 2.4.48
  * Fix potential memory corruption in ingestion pipeline
  * Fix occasional false error of 'cvmfs_config probe' on FC28
  * Fix locking bug in cvmfs_server snapshot (CVM-1598)
  * Fix Yubikey signature handling (CVM-1604)
  * Publication with gateway gracefully exits when reflog is missing (CVM-1560)
  * Fixed Ubuntu 18.04 packages
  * Workspace is only assumed to be CWD in the FUSE client (CVM-1603)
  * Flush file system buffers after snapshot, gc, resign, publish (CVM-1552)
  * Add support for CA bundle files through X509_CERT_BUNDLE (CVM-1421)
  * Improve error message when mount point does not exist (CVM-1562)
  * Gracefully quit mount helper if required config repo is missing (CVM-1512)
  * Fix publishing through gateway with CVMFS_AUTO_TAGS=false (CVM-1559)
  * Parallelize object removal in S3 backend (CVM-1593)
  * Make S3 network parameters adjustable, new parameters
    CVMFS_S3_MAX_RETRIES, CVMFS_S3_TIMEOUT
  * Fix compiler optimization flags for gcc8+ and clang9+
  * Update BNL and FNAL stratum 1 aliases (CVM-1556)
  * Improved check for OSXFUSE in "cvmfs_config chksetup" (CVM-1550)
  * Fix potential deadlock when uploading files to repository GW (CVM-1555)
  * Reduce number of temporary files when publishing through GW (CVM-1548)
  * Check for link count > 0 in swissknife check (CVM-1549)
  * Linkcount is set to 1 for hardlinked files published through GW (CVM-1542)
  * Limit queue size of the gateway spooler to 2G
  * Store gateway receiver's temp files in $SPOOLER_TMP/receiver (CVM-1540)
  * Handle spooler failures gracefully in the gateway receiver (CVM-1545)
  * Fix incomplete manifest after catalog migration operations (CVM-1534)

2.5.0:
  * Check for autofs in cvmfs_server rmfs only for stratum 0s (CVM-1490)
  * React on change of DNS server on Linux (CVM-496)
  * Fix catalog checksum destination from cwd to workspace (CVM-962)
  * Use `systemd start <mount unit>` in suid helper if applicable (CVM-1398)
  * Set httpd selinux label for GeoIP database (CVM-1454)
  * Make CVMFS_GENERATE_LEGACY_BULK_CHUNKS=false the default (CVM-1429)
  * Run automatic garbage collection with frequency controlled by the
    CVMFS_AUTO_GC_LAPSE parameter (CVM-1400)
  * Fix use of short term TTL when the manifest cannot be downloaded
  * Fix crash on `cvmfs_talk remount` with fixed catalogs
  * Send offline mode enter/recover events to syslog (CVM-1497)
  * Sanitize repository names in cvmfs_server (CVM-1389)
  * Use /etc/auto.master.d/cvmfs.autofs if applicable (CVM-675)
  * Add functionality to print the hierarchy of branches (CVM-1392)
  * Fix error message when trying to mount an already mounted repo (CVM-1477)
  * Fix transaction abort with many temporary files (CVM-1390)
  * Fix garbage collection of idle repositories (CVM-1460)
  * Place bootstrapping symlinks on replica storage (CVM-1366)
  * Improve CPU utilization when downloading with limited bandwidth (CVM-1480)
  * Use lazy unmount as a last resort in `cvmfs_config killall` (CVM-1465)
  * Add CloudFlare support to GeoAPI (CVM-1468)
  * Fix warnings in cvmfs_server on bash >= 4.4 (CVM-1401)
  * Create libcvmfs.a and libcvmfs_cache.a on macOS (CVM-1489)
  * Set default cache limit to 20G on macOS
  * Fix statvfs for cache size >4G on macOS (CVM-1474)
  * Add support for diff snapshots based on root hash (CVM-1452)
  * Enable manual trigger to release nested catalogs in unsupervised memory
    cache plugin
  * Add new server parameter CVMFS_IGNORE_SPECIAL_FILES
  * Add support for special files (CVM-1106)
  * Remove S3 multi-bucket support
  * Use AWSv4 S3 authorization if CVMFS_S3_REGION is set (CVM-988)
  * Add CAP_DAC_READ_SEARCH to swissknife to publish locked-down files
  * Don't enforce user_allow_other fuse option (CVM-1379)
  * New file ingestion pipeline
  * Drop tbb dependency
  * Add docker graph driver plugin configuration
  * Add RapidCheck for property based testing
  * Fix compilation on macOS 10.11+
  * Add stratum 1 agent for triggered replication
  * Autmatically restart failed authz helper after a cool-off period
  * Make `true` to be a valid boolean option

2.4.5:
  * Use CVMFS_MAX_IPADDR_PER_PROXY=2 by default on macOS
  * Fix-up for reacting on DNS server change (CVM-496)

2.4.4:
  * Fix registration of chunk hashes without bulk hash and non-SHA1 hash
    algorithm (CVM-1446)
  * React to a change of DNS server on macOS (CVM-496)
  * Have geoapi try $REMOTE_ADDR if $HTTP_X_FORWARDED_FOR has no geoinfo
    (CVM-1442)

2.4.3:
  * Fix location of cvmfschecksum file for tiered cache config (CVM-1436)
  * Fix throughput reporting in `cvmfs_config stat` (CVM-1432)
  * Fix races in mtab handling of crash unmounter with writable mtab (CVM-1431)
  * Turn cvmfs-config into Debian virtual package (CVM-1420)
  * Invalidate inodes instead of dentries on reload/remount (CVM-1423)
  * Workaround for alien cache on BeeGFS (CVM-1403)

2.4.2:
  * Skip external files during garbage collection (CVM-1396)
  * Enforce numeric value when manually setting revision number (CVM-1372)
  * Add cvmcache_get_session() to cache plugin API (CVM-1368)
  * Enforce explicit catalog TTL setting on publish (CVM-1388)
  * Fix variant symlink display on release manager machine (CVM-1383)
  * Prevent diff viewer from recursing into hidden directories (CVM-1384)
  * Prevent overlayfs repositories on XFS ftype=0 spool directories (CVM-1385)
  * Cache GeoAPI replies for 5 minutes, improve WSGI config (CVM-1349)
  * Improve logging for cache plugins
  * Fix use of cached file catalog in cache plugins
  * Fix off-by-one error for chunk size when grafting files

2.4.1:
  * Don't perform health check on resign (CVM-1358)
  * Fix potential deadlock in parallel catalog processing (CVM-1360)

2.4.0:
  * Fix `cvmfs_config reload` on macOS
  * Fix cvmfs_config reload under root environment with cvmfs deps (CVM-1352)
  * Add support for CVMFS_{ROOT|NESTED}_KCATALOG_LIMIT, CVMFS_FILE_MBYTE_LIMIT,
    CVMFS_ENFORCE_LIMITS to set publish limits (CVM-1094, CVM-1123)
  * Add support for revision entries in blacklist (CVM-992)
  * Reduce default catalog TTL to 4 minutes (CVM-1336)
  * Add cvmfs_server resign -d option (CVM-1279)
  * Add support for CVMFS_OOM_SCORE_ADJ (CVM-1092)
  * Show all CVMFS_... parameters in `cvmfs_config showconfig` (CVM-1180)
  * Limit number of concurrent S3 PUT operations (CVM-1339)
  * Set Apache content-type of objects to application/octet-stream (CVM-1067)
  * Add CVMFS_GENERATE_LEGACY_BULK_CHUNKS parameter to control creation of
    bulk hashes for chunked files (CVM-640)
  * Assign port 8000 to httpd in selinux configuration during RPM post-install
    (CVM-1308)
  * Use "AllowOverride Limit AuthConfig" directive (CVM-1255)
  * Set Apache manifest expiry period to 61 seconds
  * Remove checks for conflicting cvmfs_server 2.0.x artifacts (CVM-1167)
  * Lift restriction on autofs in nfs mode (CVM-975)
  * Allow ext3 as spool file system on RHEL 7.3 / overlayfs (CVM-1186)
  * Add `cvmfs_server resign -p` command (CVM-1140)
  * Add `cvmfs_server check -r` command to repair reflog checksum (CVM-1240)
  * Add ncleanup24 xattr and Nagios check for cleanup rate (CVM-1097)
  * Add cvmfs_server resign -w for stand-alone whitelist resigning (CVM-1265)
  * Fix shell errors when required config repo cannot be mounted (CVM-1300)
  * Add support for Yubikey 4 & NEO to cvmfs-server (CVM-1259)
  * Fix mount helper for very long lines in /etc/group (CVM-1304)
  * Change default graft size from 32M to 24M (CVM-1291)
  * Fix cache size reporting in 'df' on macOS (CVM-1286)
  * Use a repository layout revision as CVMFS_CREATOR_VERSION (CVM-1065)
  * Improve error reporting when cache hosting file system is full (CVM-1253)
  * Perform fail-over when whitelist or manifest is corrupted (CVM-837)
  * Increase maximum repostory name from ~30 chars to 60 chars (CVM-1173)
  * Add cvmfs_server gc -a option (CVM-1095)
  * Fixes for OpenSSL 1.1 interface changes
  * Use rsync "perishable" feature instead of list-catalogs (CVM-1199)
  * Add cvmfs_server checkout command and support for branches (CVM-1197)
  * Add cvmfs_server diff command (CVM-1070)
  * Possibility to split cache dir and workspace, add CVMFS(_CACHE)_WORKSPACE
  * Trim trailing whitespaces from .cvmfsdirtab entries (CVM-1061)
  * Cache proxy settings in workspace directory (CVM-1156)
  * Add `cvmfs_talk remount sync` command
  * Use active eviction of kernel caches with libfuse >= 2.9 (CVM-1041)
  * Add external and internal in-memory cache manager (CVM-1044)
  * Add tiered cache manager (CVM-1050, CVM-1183)
  * Support for instance based cache configuration (CVM-1053)
  * Fix mount helper if repository name resolves to local path (CVM-1160)
  * Make cvmfs_server catalog-chown command public (CVM-1077)
  * Update stratum 1 default configuration (CVM-1147)
  * Update cern.ch master keys
  * Use built-in LibreSSL on macOS (CVM-1112)
  * Use -Os compiler flag
  * Use c-ares 1.13.0
  * Use libcurl 7.54.1
  * Use sqlite 3.19.3
  * Add CVMFS_VIRTUAL_DIR server parameter (CVM-1062)
  * Add catalog support for hidden files and bind mountpoint
  * Add CVMFS_IGNORE_SPECIAL_FILES server parameter
  * Ignore special files with a warning on publish (CVM-1106)
  * Add support for Debian 8 (CVM-1104)
  * Add support for pluggable, external cache managers (CVM-1054)
  * Keep debug symbols of libcurl and c-ares
  * Use default X509_CERT_DIR also if it is empty string (CVM-1083)
  * Add micro benchmark framework
  * Fix building on Arch Linux
  * Fix building on the Raspberry Pi
  * Add new initialization interface to libcvmfs (CVM-947)
  * Fix build with gcc 6 (CVM-1051)
  * Use cache for fetching history database on mount
  * Fix small memory leak during remount of root catalog
  * Fix handling of file:// url in CVMFS_SERVER_URL

2.3.5:
  * Let RPM drop patch configuration for CVM-1200 where necessary

2.3.4:
  * Unlink empty files during cache db rebuild (CVM-1113)
  * Fix gathering 'rawlink' extended attribute
  * Allow for keys directory used with stratum 1 repositories (CVM-985)
  * Fix snapshot logging for large tag lists (CVM-1021)
  * Fix auto tag cleanup for very long tag lists (CVM-1198)
  * Fix stratum 0 /etc/fstab migration from versions < 2.1.20 (CVM-1182)
  * Work around CentOS 7 bug in autofs systemd unit (CVM-1200)

2.3.3:
  * Fix parsing of nested catalogs in dirtab for cvmfs_preload
  * Fix asynchronous cleanup with open file descriptors on some aufs versions
  * Add .cvmfs_status file (CVM-1107)
  * Fix potential deadlock when uploading catalogs (CVM-1165)
  * Fix 'cvmfs_server resign' if CVMFS_HASH_ALGORITHM is unset (CVM-1013)
  * Compact reflog after garbage collection (CVM-1162)
  * Fix migration of server info JSON files (CVM-1159)
  * Fix selecting repositories by wildcard in cvmfs_server (CVM-1151)
  * Prevent GC from running at the same time as snapshot (CVM-1108)
  * Don not ignore stale locks when publishing (CVM-1146)
  * Add CVMFS_CONFIG_REPO_REQUIRED option (CVM-1111)
  * Accept OverlayFS / ext4 on RHEL >= 7.3 (CVM-835)
  * Fix build on RHEL7.3 (CVM-1153)
  * Increase robustness when fetching reflog and checksum (CVM-1114, CVM-1124)
  * Add cvmfs_talk external host switch (CVM-1126)
  * Fix misleading cache cleanup log message (CVM-1128)
  * Fix cvmfs_config on EL7 if working directory is /usr/bin (CVM-1118)
  * Perform host failover on corrupted data (CVM-478)
  * Fix cvmfs_config umount failure output
  * Fix comment in default.conf (CVM-1105)
  * Fix history file leak on auto tag removal
  * Fix crash when 'cvmfs_talk cleanup rate' is called without argument
  * Fixes for macOS 10.12 Sierra (CVM-1084)

2.3.2:
  * Fix error reporting when downloading replication sentinal file (CVM-1078)
  * Fix publishing of auto catalog markers (CVM-1079)
  * Fix segfault in debug logging of certain download failures (CVM-1076)

2.3.1:
  * Fix rare corruption on NFS maps during mount / reload
  * Use reflog timestamp instead of catalog inherent timestamp (CVM-764)
  * Garbage collect auxiliary objects (CVM-1007)
  * Prune previous catalog chain during replication of gc-enabled repositories
  * Gracefully deal with proxies without http:// prefix (CVM-1045)
  * Reset file capabilities of cvmfs_swissknife on package update (CVM-1038)
  * Fix `cvmfs_server gc` for freshly created replicas (CVM-1043)
  * Fix `mount -t cvmfs -o remount ...` (CVM-1068)
  * Prevent fallback proxies from interfering with external data (CVM-1058)
  * Fix up cvmfs_talk external commands (CVM-981)
  * Fixes in upload and download of the reflog
  * Add gc command to cvmfs_server help text (CVM-1011)
  * Add mount command to cvmfs_server help text (CVM-1008)
  * Add CVMFS_AUTO_TAG_TIMESPAN parameter to control automatic cleanup of old,
    automatically created repository tags (CVM-982)
  * Fix lsof report in cvmfs_server on newer Linux distributions
  * Use tbb version 4.4 update 5
  * Minimal set of fixes to allow compilation on Fedora 24
  * Fix RPM dist tag for SLES12 (CVM-1032)
  * Fix remote URL of `cvmfs_server check` on stratum 1
  * Add local reflog checksum to ensure data integrity (CVM-1006)
  * Fix false warning on graft files when removing trees on overlayfs (CVM-932)

2.3.0:
  * Fix crash on publish when symlinking an opaque directory
  * Fix null pointer dereference for authz extended attribute
  * Add well-defined client-side authz interface and allow/deny helpers
  * Parallel commit of catalog databases after publish
  * Speed-up catalog meta-data updates during publish
  * Prevent a cvmfs_server migrate on a repository that is in a transaction
  * Add `cvmfs_server mount` command (CVM-996)
  * Remove scratch directory asynchronously on publish
  * Fix maintaining "previous revision" pointer during catalog migrations
  * Optimize sequence of creation/removal of nested catalogs during publish
  * Reduce page cache utilization during publish
  * Fix lookup of sbin binaries in cvmfs_server
  * Add 'cvmfs_talk detach nested' debug and testing interface
  * Add per-database memory statistics to 'cvmfs_talk internal affairs'
  * Avoid unloading of the fuse library under Valgrind
  * Reduce memory consumption and fragmentation
  * Use sqlite 3.10.2
  * Fix a few small memory leaks during reload of the library
  * Reduce number of system calls during publish
  * Add support for cvmfs_swissknife publish -f to force publishing in the
    presence of open file descriptors
  * Fix a rare crash when parsing the whitelist in cvmfs_server
  * Call cvmfs_suid_helper with a clean environment from cvmfs_server
  * Add .cvmfsreflog for garbage collection
  * Omit S3 bucket number if only a single bucket is used
  * Warn when forcfully remounting the file system stack on the server, new
    parameter CVMFS_FORCE_REMOUNT_WARNING
  * Add support for default.conf in config repository (CVM-993)

2.2.3:
  * Fix stale open chunked files that are updated in the repository (CVM-1017)

2.2.2:
  * Fix compilation of libcvmfs on Fedora 23 i686
  * Update cvmfs_rsync to handle source dirs changed into symlinks (CVM-1004)
  * Backport `cvmfs_server mount -a`
  * Remove use of SSLv3_client_method() in libcurl
  * Fix 'cvmfs_server snapshot -a' not noticing failed snapshots (CVM-997)

2.2.1:
  * Fix reading of chunked files in libcvmfs
  * Disable access to VOMS protected repositories until certificate handling
    is resolved

2.2.0:
  * Add VOMS as a build dependency on platforms where it is available.
  * Detect missing 'http:// proxy prefix in chksetup (CVM-979)
  * Remove sudo dependency from Linux packages
  * Fix race when reloading at the same time as evicting data from the cache
  * Fix cache-control max-age time coming from .cvmfs* files on EL7 (CVM-974)
  * Fix rare deadlock on unmount
  * Fix mistakenly ignoring catalogs during garbage collection (CVM-966)
  * Fix mounting with a read-only cache directory
  * Add user.pubkeys extended attribute
  * Add `cvmfs_server snapshot -a` (CVM-813)
  * Add support for a garbage collection deletion log (CVM-710)
  * Print error message at the end of a failing `cvmfs_server check` (CVM-958)
  * Use patched pacparser 1.3.5 for IPv6 support (CVM-903)
  * Add support for VOMS authentication in fuse module (CVM-904)
  * Add `cvmfs_server update-repoinfo` command (CVM-804)
  * Add `cvmfs_talk cleanup rate` command (CVM-270)
  * Read blacklist from config repository if available (CVM-901)
  * Add support for uncompressed files (CVM-906)
  * Add support for external data (CVM-907)
  * Add CVMFS_IPFAMILY_PREFER=[4|6] to select preferred IP protocol for proxies
  * Fix crash when publishing specific files which a size of a multiple of the
    chunk size (CVM-957)
  * Immediately pick up new catalogs after idle period (CVM-636)
  * Add CVMFS_REPOSITORY_TTL server parameter for repository TTL in seconds
  * Move python library to a separate repository
  * Harden GeoAPI against cache poisoning (CVM-722)
  * Fix handling of empty CVMFS_CONFIG_REPOSITORY
  * Allow for configuration of DNS timeout and retry (CVM-875)
  * Add IPv6 support for GeoAPI (CVM-807)
  * Add `cvmfs_server check -s` to verify subtrees
  * Don't resolve magic symlinks in server mode (CVM-879)
  * Unmount repositories when rpm is erased (CVM-757)
  * Allow for alternative URLs for root catalog outside /data subdirectory
  * Add static status files on stratum 0/1 server (CVM-860)
  * Fix cache directory selection in `cvmfs_config wipecache` (CVM-709)
  * Add `cvmfs_config killall` command (CVM-899)
  * Log events to syslog in cvmfs_server (CVM-812, CVM-861)
  * Enable `cvmfs_server import` to generate new repository keys (CVM-865)
  * Do not mount /cvmfs on boot on the release manager machine; on the first
    transaction, CVMFS_AUTO_REPAIR_MOUNTPOINT mounts automatically
  * Perform host fail-over on HTTP 400 error code (CVM-819)
  * Fail immediately if CVMFS_SERVER_URL is unset (CVM-892)
  * Add -p switch to cvmfs_server commands to skip Apache config (CVM-900)
  * Minor fixes to libcvmfs (CVM-831, CVM-893)
  * Add CLI for grafting files (CVM-933)
  * Add support for explicitly listed repositories in 'cvmfs_config probe'
    (CVM-793)
  * Allow for repository removal without removing the content (CVM-738)
  * Add cvmfs_config fsck command (CVM-371)
  * Avoid use of sudo in cvmfs_server (CVM-245)
  * Various build system fixes (CVM-783, CVM-854, CVM-857)
  * Avoid rolling back to incompatible catalog schemas (CVM-252)
  * Add cvmfs_rsync utility (CVM-814)
  * Fixes for OS X El Capitan, move install directory on OS X to /usr/local
    (CVM-917)
  * Fix rare bug in the garbage collection that can lead to removal of live
    files (CVM-942)
  * Add support for grafting of files (CVM-908)
  * Make CVMFS_AUTO_REPAIR_MOUNTPOINT the default (CVM-889)
  * Fix mount point auto repair when only the read-only branch is broken (CVM-918)
  * Fix URL option parsing for S3 backend in cvmfs_server
  * Add quasi-static cvmfs_preload binary (CVM-912, CVM-914)
  * Add auto-balancer for catalogs (experimental) with server parameters
    CVMFS_AUTOCATALOGS, CVMFS_AUTOCATALOGS_MAX_WEIGHT,
    CVMFS_AUTOCATALOGS_MIN_WEIGHT
  * Fix auto tag creation for fast successive publish runs (CVM-795)
  * Fix systemd detection in cvmfs_server on systems with multiple running
    systemd processes like Fedora 22
  * Fix rpm for Fedora > 21, drop explicit support for fedora < 21
  * Detect valgrind if valgrind header is present on the system
  * Add make check target
  * Fix leak of temporary files in .cvmfsdirtab handling (CVM-818)
  * Allow geodb update for non-root users (CVM-895)
  * Don't commit exisiting files to local storage backend in server (CVM-894)
  * Fix stale lock file on server machine crash (CVM-810)
  * Fix crash for invalid spooler definition (CVM-891)
  * Fix leak of temporary files in the S3 backend (CVM-881)
  * Add -s <S3 config file> switch to add-replica command
  * Fix rare crashes on publish due to false whiteout handling (CVM-880)
  * Fix moving of magic symlinks into nested catalogs (CVM-874)
  * Prepare OS X mount helper for osxfuse 3
  * Fix stack trace generation on OS X
  * Tune OS X Fuse mount options
  * Add support for chunked files in libcvmfs (CVM-687)
  * Fix rare race that can result in a hanging reload
  * Fix memory and file descriptor leak in the download manager during reload
  * Add support for SHA3-SHAKE128 with 160 output bits
  * Add listing of /var/run/cvmfs to bugreport tarball (CVM-868)
  * Prevent ctrl+c during cvmfs_config reload (CVM-869)
  * Avoid use of attr utility in the server (CVM-853)
  * Add catalog-chown command to cvmfs_server (CVM-836)
  * Handle import of repositories with an expired whitelist (CVM-780)
  * Fix leak of temporary files during garbage collection (CVM-846)
  * Fix verification of partial file chunks in cvmfs_server (CVM-842)
  * Remove counting of open file descriptors from libcvmfs
  * Fix resolving absolute symlinks into the same repository in libcvmfs
    (regression)
  * Add CVMFS_MAX_IPADDR_PER_PROXY parameter to avoid very long fail-over
    chains
  * Fix initialization of quota manager in libcvmfs (regression)
  * Fix cleanup of global state in libcvmfs
  * Use "unix-none" sqlite vfs in libcvmfs
  * Add LIBCVMFS_VERSION_MAJOR, LIBCVMFS_VERSION_MINOR, LIBCVMFS_REVISION
  * Add error code defines in libcvmfs
  * Restore 2.1.19 option names in libcvmfs
  * Follow HTTP redirects in S3 backend
  * Change versioning scheme to MAJOR.MINOR.PATCH
  * Disable caching for mutable objects in S3 backend (CVM-808)
  * Automatically pick a union file system when creating a repository
  * Fix several CentOS7 issues in the cvmfs_server script (CVM-737)
  * Adjust to upstream OverlayFS changes
  * Fix crash in 'cvmfs_swissknife dirtab' if .cvmfsdirtab contains /*
  * Let 'cvmfs_config chksetup' find the Fuse library in /usr/lib/$platform
    (CVM-802)
  * Disable Geo-API for atlas nightlies
  * Add benchmarks to the integration tests
  * Use --max-time curl option in Nagios probe with 3 times connection timeout
  * Add check for 32bit inode overflow to the Nagios probe (CVM-627)
  * Add a timeout to the Nagios probe (CVM-683)
  * Add 'make doc' as a target to build Doxygen documentation (CVM-692)
  * Add CVMFS_SYSTEMD_NOKILL parameter to make cvmfs act as a systemd
    recognized low-level storage provider
  * Add CVMFS_HIDE_XATTRS client parameter to prevent synthetic extended
    attributes from being listing
  * Add support for custom extended attributes and file capabilities through
    server parameter CVMFS_INCLUDE_XATTRS (CVM-734)

2.1.20:
  * Stop parsing of CernVM specific config files (CVM-614)
  * Add CVMFS_MAXIMAL_CONCURRENT_WRITES configuration parameters for number of
    I/O streams during publishing (CVM-703)
  * Add possibility to use S3 compatible storage in the server (CVM-215)
  * Recover from inconsistent state of mount points in the server (CVM-650)
  * Concurrent initial snapshots will not wait for each other but all but the
    first one fail with a non-zero exit code (CVM-278)
  * Add support for geographically ordered fallback proxies (CVM-708)
  * Add support for HTTP redirects through CVMFS_FOLLOW_REDIRECTS (CVM-766)
  * Ensure autofs is running after 'cvmfs_config setup'
  * Fix rebuilding cache database on XFS (CVM-685)
  * CVMFS_PUBLIC_KEY takes precedence over CVMFS_KEYS_DIR (CVM-652)
  * Fix error reporting when creating alien cache (CVM-677)
  * Fix concurrent creation of cache sub directories (CVM-672)
  * Replace cvmfs-keys package by cvmfs-config-... packages (CVM-617)
  * Add CVMFS_LOW_SPEED_LIMIT parameter, increase threshold for stale
    connections from 100B/s to 1kB/s (CVM-718)
  * Allow cvmfs to claim ownership of files and directories through
    CVMFS_CLAIM_OWNERSHIP (CVM-678)
  * Add support for garbage-collected repositories (CVM-583, CVM-760)
  * Add support for automatically ordering Stratum 1 servers according to
    geographic loations (CVM-629, CVM-630)
  * Add 'host probe geo' command to cvmfs_talk
  * Add CVMFS_USE_GEOAPI parameter
  * Add host_list extended attribute
  * Fix traversal of nested catalogs in intermediate catalogs during snapshot
  * Resolve round-robin DNS entries for proxies to a load-balance group
    (CVM-457)
  * Use AllowOverride Limit instead of AllowOverride All in Stratum 0/1
    default configuration (CVM-661)
  * Stop renaming catalogs in alien cache
  * Make installation of bash completion files opt-out
  * Apply umask to the mode when creating files on the Stratum 0/1 (CVM-660)
  * Make server transaction handling more robust against failures and
    concurrent operations (CVM-665, CVM-666)
  * Install auto.cvmfs in /usr/libexec/cvmfs and make /etc/auto.cvmfs a
    symlink (CVM-645)
  * Restrict the number of in-flight file processing jobs in the server in
    order to not exhaust file descriptor limit
  * Fix whitelist resign period from one month to 30 days to match the
    documentation (CVM-628)
  * Use custom cvmfs_cache_t SELinux label for the cache directory (CVM-644)
  * Fail gracefully if one of the public RSA keys is unreadable (CVM-667)
  * Fix concurrent access to alien cache on NFS (link/unlink instead of rename)
  * Support alien cache on hadoop-dfs-fuse which doesn't report
    file size immediately (CVM-659)
  * Fix false zero return code of 'cvmfs_server transaction' (CVM-658)
  * Allow using externally created keys in cvmfs_server mkfs (CVM-646)
  * Warn when aufs version is known to potentially cause deadlocks
  * Fix alien cache catalog updates (CVM-653)
  * Add underscore and tilde to the set of unescaped URI characters
  * Fix packaging for Fedora 21
  * Fix SElinux packaging for RHEL7 and Fedora 20
  * Disable SQlite locking on the client; improves performance
    and allows to store cache directory on file systems with
    dodgy file locking support such as Lustre
  * Change libcvmfs to access /cvmfs instead of /cvmfs/<repo>
  * Add OSG, EGI public keys and config (CVM-641)
  * Fail gracefully on errors in 'cvmfs_server import' (CVM-635)
  * Allow for setting a revision number using
    'cvmfs_server publish -n' (CVM-633)
  * Work around gcc4.1 compiler bugs
  * Add support for CVMFS_CONFIG_REPOSITORY (CVM-616)
  * Change directory to config file being parsed (CVM-618)
  * Export CVMFS_FQRN to shell callouts for option parsing
    (CVM-619)
  * Fix race when autofs unmounts a repository during reload
  * Use file catalogs when processing .cvmfsdirtab (CVM-620)
  * Support negative entries with wild cards in .cvmfsdirtab (CVM-639)
  * Compact inflated catalogs on publish (CVM-610)
  * Add 'letter' command to cvmfs_swissknife
  * Use tbb 4.3 update 1
  * Use sqlite 3.8.7.4
  * Use libcurl 7.39
  * Use leveldb 1.15
  * Rename cvmfs_server lstags command to list-tags
  * Add extended attribute user.tag
  * Add CVMFS_REPOSITORY_DATE client parameter (CVM-625)
  * Enable default auto tagging (CVMFS_AUTO_TAG)
  * Add 'list-catalogs' command to cvmfs_server (CVM-611)

2.1.19:
  * Suppress confusing lsof output in cvmfs_server (CVM-624)
  * Fix CVMFS_SEND_INFO_HEADER option handling (CVM-623)

2.1.18:
  * Fix publishing when other shells are open on /cvmfs/$fqrn
  * Repository sanitation: require a dot in the repository name in
    autofs map
  * Parse /etc/cvmfs/default.d/*.conf after /etc/cvmfs/default.conf and
    before /etc/cvmfs/default.local
  * Log pacparser errors to syslog
  * Resolve auto PAC location to http://wpad/wpad.dat
  * Send requested file system path in cvmfs-info HTTP header (CVM-580);
    behavior can be turned on and off through CVMFS_SEND_INFO_HEADER
  * Fix overwriting regular file or symlink with non-empty
    directory in cvmfs_server
  * Fix rpm build on EL6.5 32bit
  * Fix memory corruption during publish process (CVM-608)
  * Use CVMFS_PAC_URLS instead of PAC_URLS
  * Fix symlinked /var/spool/cvmfs/... (CVM-607)
  * Add verbose texts to most error codes (CVM-594)
  * Fix abnormal termination of cvmfs_server on whitelist
    verification errors (CVM-602)
  * Reduce default verbosity of 'cvmfs_server publish' (CVM-269)
  * Fix automounter map on EL6.2 (CVM-601)
  * Log to syslog in addition to stderr when debug log cannot
    be opened (CVM-273)
  * Fix false parsing of /etc/cvmfs/domaind.d/cern.ch.* on mount
    (CVM-600)
  * Improve error logging when loading the cvmfs library (cf. CVM-595)
  * Fix crash in exclusive cache mode if unpin listener is called
    on mount (CVM-267)
  * Add "volatile" repository and volatile cache class (CVM-263)
  * Fix TBB build system for 32bit on 64bit mock environments
  * Fix RPM spec file for FC20
  * Add cvmfs Python library
  * Fix permissions of private keys on repository creation
  * Fix race between cached chunked files and catalog updates
  * Fix false caching of catalog object in dirent
  * Support for RIPEMD-160 hash algorithm in lieu of SHA-1
  * Switch to TBB 4.2 update 2
  * Bash completion for cvmfs_config and cvmfs_server
  * Fix build system for SL4

2.1.17:
  * Fix proxy failover on HTTP 403 errors (introduced in 2.1.16)

2.1.16:
  * Track uncompressed catalog sizes
  * Replace sudo magic in cvmfs_server by cvmfs_suid_helper
  * Record to syslog when highest inode exceeds 32bit
  * Support for user.inode_max extended attribute
  * Support importing a 2.1 repository
  * Remove left-over FIFOs from cache directory
  * Fix publish of recreated nested catalog hierarchies
  * Fix race between catalog reload and Fuse module reload
  * Fix parsing of CVMFS_MAX_TTL parameter
  * Optionally disable httpd check in cvmfs_server
  * Enforce immediate host failover on HTTP 404 errors
  * Experimental support for pkcs#7 signed whitelists
  * Fix build system for 32bit ARM
  * Opportunistically clean up before loading files > 25M
  * Change default catalog TTL to 15 minutes
  * Add support for default values in variant symlinks
  * Add support for extended attribute "rawlink"
  * Fix compile errors with Apple clang 5
  * Experimental support for replicating into client cache
  * Experimental support for "alien cache" (CVMFS_ALIEN_CACHE)
  * Fix multiple race conditions when repositories are unmounted
    during reload
  * Do not pull previous catalogs from snapshots
  * Replace mount helper shell script by binary
  * Replace autofs map shell script by binary
  * Fix potential endless loop in 'cvmfs_config setup'
  * Fix CVMFS_STRICT_MOUNT
  * TBB driven, parallel file processing engine in server
  * Follow rpm scheme in deb packaging (client, server, keys)
  * Add fnal stratum 1 to default configuration
  * Fix read-only cache mode

2.1.15:
  * Fix race in cvmfs_server publish
  * Fix rare inconsistency in runtime size tracking of the cache
  * Fix time calculation in cvmfs_talk host probe command
  * Allow for multi-repo operations and wildcards in
    cvmfs_server
  * Allow for stratum 1 aliases
  * Add simple check for cache space to 'cvmfs_config chksetup'
  * Unpin catalogs on unmount
  * Fix treatment of local I/O errors during stream decompression
  * Change X-CVMFS2 header to User-Agent
  * Improve logging on mount
  * Properly finalize Fuse module on mount failures
  * Build system: fix libattr devel detection
  * Fix detecting the service utility under Ubuntu in cvmfs_config
  * Replace leveldb usleep by SafeSleepMs
  * Switch to leveldb 1.12.0 (IA-64 compatibility)
  * Fix parsing of config file without trailing newline
  * Expand backoff on download errors to the loading of
    file catalogs
  * Fix false negative caching of I/O errors that occur during
    path lookup
  * Place SQlite temporary files into cache directory
  * Move OS X client from fuse4x to OSXFuse
  * Properly handle (ignore) mount options
    auto, noauto, user, nouser, users, _netdev
  * Strip debug symbols from 3rd party externals
  * Resolve "auto" proxy according to WLCG auto proxy discovery
    (see http://cern.ch/go/HV9f)
  * cvmfs_server: increase default expiration time for .cvmfspublished
    to 2 minutes in order to avoid being dDoS'd by misconfigured
    Squids
  * Automatically unmount a crashed mountpoint from the watchdog
  * Connect SQlite logger to cvmfs logger
  * Switch to sqlite 3.7.17
  * Add check for accessibiliy of /etc/nsswitch.conf to
    cvmfs_config chksetup
  * Add experimental support for overlayfs as an alternative to
    aufs
  * Enforce hard limit on number of concurrent HTTP connections
  * Switch to libcurl 7.32.0
  * Switch to zlib 1.2.8
  * Switch to c-ares 1.10.0
  * Fix "one too often" fail-over
  * Consider all HTTP 5XX errors as host errors
  * Release pinned catalogs at high watermark of pinned files
  * Unset executable bit of /etc/cvmfs/{default.conf,config.sh}
  * Fix potential endless loop in download thread
  * Refurbish build system for external dependencies
  * Fix C binding of libcvmfs
  * Add "import" command to cvmfs_server that transforms a 2.0
    repository into a 2.1 repository (Stratum 0)
  * Add pin command to cvmfs_talk
  * Fix reading from socket in talk thread
  * Add "nameserver set" command to cvmfs_talk
  * Fix various issues with reading of chunked files
  * Decrease memory consumption of the inode tracker
  * Remove trailing empty attribute in listattr callback
  * Make repositories replicatable by default
  * Experimental support for repository tags (named snapshots).
    Allows to mount a specific repository version and to rollback
    and re-publish previous repository states.

2.1.14:
  * Fix initial problems introduced with the 2.1.13 security hotfix

2.1.13:
  * Fix security bug in /etc/auto.cvmfs: due to improper
    option checking, normal users can get root privileges
    through autofs.

2.1.12:
  * Perform host failover after unsuccessful proxy
    failover (test all paths)
  * Improve recovery reliabiliy after node crash
    (force removal of cache database)
  * Fix help text of cvmfs_talk
  * Fix timeout for NFS shared maps
  * Drastically improved performance of copying the inode
    tracker
  * Safe guard against concurrent snapshot processes
  * Drop config.sh dependency from cvmfs_server

2.1.11:
  * Improve logging for whitelist expiry and fqrn errors
  * Add network path reset within the same proxy group
    (re-balance proxies)
  * Add network path reset for failover hosts
  * Add missing execmod SELinux exception for 32bit SL6
  * Fix occasional hangs of gdb when generating stack traces
  * Improve host/proxy failover logging
  * Fix host failover
  * Perform a host failover instead of a proxy failover
    on HTTP 502, 504 errors
  * Add experimental support for "micro-syslog" implementation that
    writes syslog messages to a file.  Add CVMFS_USYSLOG parameter
    to specify the destination file.
  * Distinguish information, warning, and error records when
    writing to syslog
  * Add -march=i686 to CFLAGS and CXXFLAGS for 32bit builds
  * Add CVMFS_MOUNT_RW switch parameter.  A read/write mount point
    can workaround problematic open flags (O_RDWR, O_TRUNC, ...)
  * Remove unused CVMFS_64BIT_INODES parameter
  * Avoid __sync_fetch_and_add on 64bit integers with a negative
    offset.  This breaks on 32bit systems.  It affects the counter
    for active file system calls in the loader.
  * SLES11 build system compatibility fixes

2.1.10:
  * Use continuous inodes on inode generation change instead of
    fixed bit fields.  This increases the usable inode space.
  * Ensure unique inode--path relationship during kernel-imposed
    lifetime of inodes.  Avoiding multiple inodes for the same path
    avoids large hangs of 100% system load.
  * Fix remove command in cache manager
  * Fix uid/euid of shared cache manager
  * Add 'evict' command to cvmfs_talk in order to remove specific
    files from cache
  * Improve logging for fatal cachedb update errors
  * Fix potential endless loop in signal handler
  * Add drainout mode and maintenance mode to internal affairs
  * Add number of forget() calls to file system statistics
  * Advise the kernel not to cache pages for files verified
    by cvmfs_fsck
  * Fix deadlock in 'cvmfs_config reload' when cwd is on cvmfs
  * Fix reloading with wiping out the cache directory in case
    the cache base directory is not owned by the cvmfs user
  * Fix restoring directory handle gauge
  * Prevent the leveldb build system from picking up the system's
    snappy library

2.1.9:
  * RHEL 6.4 SELinux rules for generating stack traces
  * Include stacktrace files in bugreport tarball
  * Check for attr utility in cvmfs_config
  * Fixed potential endless loop in automatic cache cleanup
  * Switched to SQlite 3.7.16.2
  * Fixed touching of .cvmfscatalog in server toolkit
  * Added "pause mode" to 'cvmfs_server publish' in order to allow
    for manually fixing file catalogs
  * Fix removal of temporary files in replication tools
  * Experimental support for "shared NFS maps", which are handled
    by sqlite and allow for NFS HA setups at the cost of performance
  * Recognize CVMFS_IPV4_ONLY environment variable and, if set
    to a non-empty value, don't use IPv6 addresses
  * Recognize http_proxy in cvmfs server toolkit
  * Fix handling of "last_snapshot" sentinel in replication
    when not executed as root
  * Asynchronous catalog updates in the server toolkit
  * Fix: shared cache manager race during load-unload cycles
  * Fix: file descriptor leaks during Fuse module reload
  * Fix: handling of log level parameter in snapshot
  * Fix: save and restore open dir and open file counters
    when the fuse module is reloaded
  * Fixed several memory leaks when reloading the Fuse module
  * Improved logging for whitelist verification errors
  * Added "remount fence" in order to ensure consistent
    catalog operations
  * Fix: Rewind file descriptor on download retries
  * Log inode generation overflows to syslog
  * Pretty printing for 'cvmfs_config reload'
  * Fixed selinux context for SL5 in cvmfs_server
  * Omit autofs warnings in NFS mode
  * Added "inode tracker" to smoothly connect catalog reloads
    and reloads of the Fuse module
  * Fix: handling of "-n" option in mount helper
  * Log application of new file system snapshots to syslog

2.1.8:
  * Added SElinux exception to allow unloading of cvmfs module
  * Run default signal handlers after custom crash handling
  * Fix for crash handler / ptrace Linux security handling
  * Support for ignoring x-directory hardlinks in the
    server toolkit
  * Fix: evaluation of symlinks could lead to wrong
    empty or 1-byte symlinks
  * Use 32bit inodes by default
  * Fixed wrong location for cache manager debug log
  * Fixed chksetup error about missing library on Mac

2.1.7:
  * Added support for CVMFS_KEYS_DIR, which has precedence over
    CVMFS_PUBLIC_KEY
  * Changed default install prefix to /usr
  * Experimental support for file chunking
  * Experimental support for cache read-only mode
  * Multi-threaded, extensible storage backend
  * Improved error reporting on mount failures
  * Fix: cvmfs-internal 1G default for cache size
  * Fix: file permissions for local storage backend
  * Fix: prevent double mount block with private mount points
  * Fix: store compressed certificate in replication
  * Fix: Build system for parallel builds
  * Fix: create stack traces by gdb, thereby handle hidden
    symbols
  * Packaging: Do not try to reload when upgrading from
    the 2.0 branch
  * Fix: Save fuse module state only after drainout of
         file system calls
  * Fix: stale page caches across file catalog reloads
  * Fix: hardlink count for entries of 2.0 file catalogs
  * Fix: don't retry downloads on HTTP errors
  * Fix: comply with system mount return values in the helper
  * Renamed cvmfs-lib RPM to cvmfs-devel
  * Fixed cvmfs_config reload on clean nodes

2.1.6:
  * Fixed hanging reload when reload socket can not be
    opened
  * Prohibit the use of 2.0.X cache directories
  * Fixed 'cvmfs_config chksetup' for root not in sudoers
  * Added retry with exponential backoff to download
    worker, adjustable with CVMFS_MAX_RETRY,
    CVMFS_BACKOFF_INIT, CVMFS_BACKOFF_MAX
  * Added automatic proxy group reset after
    CVMFS_PROXY_RESET_AFTER seconds
  * Added network statistics to 'cvmfs_talk internal affairs'
  * Fixed 'cvmfs_config stat' for non-standard mount points
  * Default symbol visibility hidden
  * Separate stacktrace logs by process
  * Packaging: don't strip binaries
  * cvmfs_reload returns with error if socket directory
    does not exist

2.1.5:
  * Added "pid cachemgr" command to cvmfs_talk
  * Added CERN IT public keys
  * Syslog facility adjustable to one of local0 .. local7

2.1.4:
  * Check permissions by default
  * Added cvmfs_suid mount option
  * Added cvmfs_talk commands "hotpatch history", "parameters"
  * Hotpatch functionality added (cvmfs_config reload)
  * Most parameters read by the cvmfs process
  * Server: fixed modifying attributes

2.1.3:
  * Fixed race condition when reloading catalogs
  * Handling of aufs .wh..wh.orph
  * Added -H "Pragma:" to uses of curl command line tool
  * Added /etc/exports to the bugreport
  * Added .cvmfscache and no_nfs_maps sentinel files

2.1.2:
  * Added sub packages for the server tools and the
    library
  * Added Stratum1 (replication) tools
  * Combined server binaries into cvmfs_swissknife
  * Bumped external versions: libcurl 7.27.0, c-ares 1.9.1,
    sqlite 3.7.14, sparsehash 1.12, zlib 1.2.7
  * Support for remote checking of repositories
  * Added Ubuntu (deb) packaging specs
  * Change default values: strict mount to no, shared cache
    to yes
  * Check for Fuse4X installation on Mac OS

2.1.1:
  * Start of 2.1 ChangeLog

2.1.0:
  see write-up at https://cernvm.cern.ch/portal/release-2.1

2.0.5:
  * Warn in cvmfs_config chksetup if no cache quota is set
  * Create cvmfs user in cvmfs_server if necessary
  * Fixed cvmfs_fsck on xfs
  * Fixed get_origin in config.sh
  * Speed up searach for existing mount point in mount helper
  * Log to syslog when new repository snapshot is applied
  * Fixed presentation error in cvmfs_stat
  * Added repository prefix to syslog messages
  * Fixed reporting of maximum cache size in cvmfs_config stat

2.0.4:
  * Re-opened the CVMFS_NFILES parameter for overwrites

2.0.3:
  * Fixed a typo in cvmfs_config stat that makes the Nagios
    check believe there is no network connectivity

2.0.2:
  * Write cache cleanup to syslog
  * Fixed a big stinking bug when cleaning up the cache while
    downloading

2.0.1:
  * Fixed build system error for 32bit builds on 64bit systems

2.0.0:
  * Declared immutable parameters in default.conf as read-only
  * Fix for Ubuntu 8.04 automounter
  * Experimental support for file backend added
  * Verify decompressed size on download
  * Unlink left-over temporary file catalogs in cvmfs_fsck
  * Fixed a file descriptor leak on loading certificates
  * Move dodgy files into a quarantaine folder in the cache
  * Log proxy switches to syslog
  * Use stack buffer for streamed file I/O
  * Fixed a file descriptor leak in the catalog load code
  * Exponential backoff for download errors to prevent
    Squid request storms
  * Log all file open errors except for ENOENT
  * Added bugreport command to cvmfs_config
  * More reliable cache db rebuild on corruption
  * Added stat command to cvmfs_config
  * Added extended attributes uptime, nclg, nopen, ndownload,
    timeout, timeout_direct, rx, speed
  * Added snapshot retention to replica tools
  * Removed redhat-isms from cvmfs_config setup and in
    cvmfs service
  * Mount helper compatible with SuSE
  * Fixed mount helper for systems without fuse group
  * Added extended attributes pid, version, lhash, expires
    maxfd, usedfd, nioerr, proxy, host
  * Fixed creating nested catalogs in the middle of two
    nested catalogs
  * Fixed lazy-load issue in cvmfs_sync with two paths sharing
    the same prefix
  * /bin/bash for cvmfs_config and mount/umount helpers
  * Changed bug report URL to cernvm.support@cern.ch
  * Fixed wrong mtab after failed umount

0.2.77:
  * Fixed a race condition in cvmfs service

0.2.76:
  * Fixed a typo in cvmfs_config setup
  * cvmfs_fsck recognizes temporary catalogs
  * Rewrote multi-threading in cvmfs_fsck in order to decrease
    memory consumption

0.2.75:
  * Fixed syslog message broadcasting
  * Warn about corruption in Linux kernel buffers in cvmfs_fsck
  * Automatically recover from corrupted LRU DB after system
    crash

0.2.74:
  * Fixed another internal database error when merging multi-level
    nested catalogs

0.2.73:
  * Fixed internal database errors when merging multi-level
    nested catalogs

0.2.72:
  * Fixed build script to create /cvmfs directory
  * Compare working catalog to published one in
    cvmfs_clgcmp
  * Fix for touched symlinks
  * Removed transactions from update statements, they are
    embraced by a big transaction anyway
  * Check for chunks in cvmfs_clgcmp
  * Print SHA-1 in cvmfs_lscat
  * Added TTL to .cvmfspublished
  * Added revision to .cvmfspublished

0.2.71:
  * Fixed wrong return codes in getxattr

0.2.70:
  * Pulling of previous catalogs changed to best-effort
    (better recovery trade-off)
  * Added fsck command to cvmfs_server
  * Fixed stale objects in kernel caches, on TTL the kernel
    caches are drained out prior to loading the new catalog
  * Creation of mucro catalogs adjustable via -m switch
  * Extended attribute "revision" added, same for all
    directory entries of a cvmfs mount point
  * Extended attribute "hash" added for translating a path
    name into its content hash
  * cvmfs_snapshot reads parameters per repository from
    /etc/cvmfs/replica.repositories
  * Added max_ttl mount option / CVMFS_MAX_TTL parameter,
    covered by service cvmfs reload
  * Make cvmfs_fsck work for mounted repositories
  * Proper return values for cvmfs_fsck
  * Added revision command to cvmfs-talk
  * Included revision counter in file catalogs

0.2.69:
  * Created cvmfs_server script to ease repository creation
  * Included zlib 1.2.5
  * Removed libssl dependency
  * (Re-)added remount command to cvmfs-talk
  * Removed catalog_timeout mount option (not needed with strong
    consistency)
  * Fixed link from parent to nested catalogs (strong consistency)
  * Use use_ino mount option, which fixes cycle detection problems
    in gnu fts (du, find, etc.)
  * Changed Fuse module memory allocator to jemalloc
  * Support for mucro catalogs in server backend
  * Moved cvmfsdrc(.local) to /etc/cvmfs/server.(conf|local)
  * Changed LRU DB locking mode to exclusive.  Improves performance
    and allows deletion of the LRU DB while cvmfs is mounted
  * Ignore touched symlinks in cvmfs_sync (instead of unsupported)
  * Protect against concurrent snapshots
  * Check registered nested catalogs against published ones
    in cvmfs_clgcmp

0.2.68:
  * Fixed a bug in the snapshot script which caused the pull
    return value to be ignored
  * Force "strict mount" and catalog signatures by default
  * Decreased default catalog TTL to 1 hour
  * Removed /etc/cvmfs/profile.d
  * Added reload command to cvmfs service for
    proxy, host, and timeouts
  * Added "timeout info" and "timeout set" commands to cvmfs-talk
  * Added "proxy set" command to cvmfs-talk
  * Added "proxy switch group" command to cvmfs-talk
  * Added "proxy info" command to cvmfs-talk
  * Forbid double mount in mount helper
  * Added "mountpoint" command to cvmfs-talk
  * Changed fs key for local cache from url host to fqrn
  * Fixed a bug that can lead to data corruption in case
    of fail-over because of a timeout
  * Accept ; separator for hosts, the comma is deprecated
  * Probe hosts by default only if no proxy is active
  * service cvmfs probe checks checks more strictly (fs type)
  * Make statfs (df) report occupied and total cache space
  * Fix for whitelists and unchanged catalogs in cvmfs_pull
  * For proxy notation, the | syntax has fail-over and load-balancing
    combined, the + syntax is deprecated
  * Create nested catalogs on the directory structure during sync
  * Avoid auto-nested catalogs in hidden directories
  * Fixed an incorrect warning about changed inodes in sync
  * Additional check for malformed root node in catalogs
  * Build system fix
  * Added CVMFS_TIMEOUT and CVMFS_TIMEOUT_DIRECT parameters
    to configure timeouts with and without proxies
  * Fixed a segfault for deep mounts with non-existing top-level
    directory

0.2.67:
  * Mount script typo fix

0.2.65:
  * CVMFS_HTTP_PROXY required
  * Default server URL for cern.ch in CERNVM_SERVER_URL

0.2.64:
  * Build system fix

0.2.63:
  * Parallel compression and hashing in cvmfs_sync.bin
  * Fix for multiple webserver entry points

0.2.62:
  * Added replica tools

0.2.61:
  * Fixed restarclean command in init script
  * Fixed atomic counters on Athlon MP
  * Improved handling of faulty proxies
  * Automated test suite added
  * Added options to write difference set to cvmfs_pull
  * Added cvmfs_scrub utility to check data dir
  * Bugfix in cvmfs_pull for consecutive downloads
  * Removed proxy option from cvmfs_pull
  * Use no-cache option on retry for cvmfs_pull

0.2.60:
  * Bugfix for cvmfs-init-scripts

0.2.59:
  * Bugfix for default domain handling

0.2.58:
  * Bugfix in mount scripts for non-listed repositories
  * Bugfix in catalog tree module

0.2.57:
  * Removed CVMFS_REPOSITORY_NAME parameter
  * Added CVMFS_PUBLIC_KEY parameter
  * Moved key to /etc/cvmfs/keys/cern.ch.pub
  * Removed local.d, added domain.d, local configuration
    now based on files with suffix .local
  * Changed CVMFS_CACHE_DIR to CVMFS_CACHE_BASE
  * Changed namespace to /cvmfs/<FQRN>, like
    /cvmfs/atlas.cern.ch

0.2.56:
  * Log mount/unmount to syslog
  * Added short term TTL (4 min.) for offline mode
  * Removed entry point mount option, all replicas are treated
    the same way
  * Added a secure mode (fail on errors) to cvmfs_pull
  * Changed catalog memory cache to direct mapped / 2 way associative
  * Changed name space to /cvmfs/cern.ch
  * Added a couple of consistency checks to cvmfs_config chksetup
  * cvmfs-talk reads the configuration
  * Added forward TTL adjustment
  * Added probe and restartautofs commands to service
  * Added catalog checksum cache
  * Added certificate and whitelist cache
  * Moved the chmod 000 interface to cvmfs-talk
  * Intermediate catalogs are handled by cvmfs_pull
  * Added "version patchlevel" command to cvmfs-talk
  * Increased number of internal file descriptors to 512
  * More clever catalog memory cache invalidation
  * SQlite memory allocations tuned (smaller memory footprint)

0.2.55:
  * Catalog load fix for informed lookup
  * Require special file available on the server for cvmfs_pull

0.2.54:
  * Fixes to the RPMs to be more standard compliant
  * Added snapshot handling to cvmfs_pull
  * Added CVMFS_STRICT_MOUNT parameter to allow preventing
    to mount non-listed repositories
  * Added CVMFS_FORCE_SIGNING parameter
  * Syslog level adjustable via mount option -o syslog_level
    and CVMFS_SYSLOG_LEVEL parameter
  * Mount scripts now recognize the CVMFS_TRACEFILE parameter
  * Increased catalog memory cache to 2^14 entries
  * Increased kernel cache lifetime to 60 seconds
  * More clever lookup of meta-data, huge speedup when many
    catalogs are loaded
  * Switched to SQlite 3.7.4
  * Removed remount_sleep option, now handled by flushing buffers
  * Fixed some multi-threading bugs
  * Switched to libcurl 7.21.3
  * Include timestamp in debug log
  * Changed failover + load-balaning proxy syntax: introduced 3rd
    level to specify load-balance blocks first, failover later
  * Proper mapping of file catalogs and whitelists to repository
    names
  * Include-fix for kernel module
  * Added cvmfs_pull utility for backend storage synchronization
  * Fixed last-modified handling of cached catalogs
  * Added cvmfs_lvmrotate for snapshots
  * Added jemalloc to tarball, just in case
  * Set config.sh non-executable
  * Start cvmfs2 as cvmfs:cvmfs instead of cvmfs:fuse
  * Fixed wrong conversion for pre 0.2.53 cache directories

0.2.53:
  * Fixed libcrypto multi-threading issue
  * Fail on very slow downloads (instead of hanging)
  * Fixed SQlite memory enforcement issue
  * Switched to SQlite multi-thread mode
  * Open catalogs read-only on client
  * Write to syslog when download fails
  * Added support for local certificate blacklist
  * Loading of file catalogs rewritten, catalogs now handled
    by LRU module as well
  * Removed remount command from cvmfs-talk
  * Determine file type for rename in kernel module
  * removed all_catalogs mount option
  * added bookkeeping of dirty catalogs to avoid unnecessary
    signing
  * don't flush the fs change log when cvmfs_sync.bin fails
  * added cvmfs_lscat utility to assist in cutting directory
    trees
  * fix for large file support on 32bit

0.2.52:
  * fixed Coverity-detected defects
  * support for lazy attach of catalogs in server tools
    (extends scalability to at least a couple of thousand
     catalogs)
  * bugfix in server tools when moving out nested catalogs
  * bugfix for large files (> 2GB)
  * bugfix in mount scripts for CDN usage

0.2.51:
  * bugfix in mount scripts for CDN
  * changed cvmfs_sign to sign single catalogs
  * server tools add schema version to properties table
  * server tools keep sha1 of previous revision of catalog
  * server tools register and maintain sha1 of nested catalogs
  * server tools write extended checksum .cvmfspublished
  * added "open catalogs" command to cvmfs-talk
  * add last modified timestamp when making catalog snapshot
  * fixed time comparison to work on UTC instead of
    local time
  * use the SQlite auto_vaccum=full feature for new catalogs
  * added cvmfs_unsign tool to strip a signature from a
    file catalog
  * store .cvmfscatalog as symlink into data dir
  * added basic rpm for server tools

0.2.50:
  * another fix in build system for server installation

0.2.49:
  * fix in build system for server installation

0.2.48:
  * added full meta data check for cvmfs_clgcmp
  * bugfix in cvmfs_sync for replaced files
  * added .cvmfsdirtab support in cvmfs-sync
  * added fuse as dependency for RPM
  * check and repair access rights for /dev/fuse
  * check for /dev/fuse before loading fuse module
  * replaced MD5 implementation with OpenSSL MD5
    (10-20% speedup)
  * replaced SHA1 implementation with OpenSSL SHA1
    (factor 5 speedup)
  * fixed some defects found by Coverity

0.2.47:
  * added basic catalog encryption/decryption routines
  * added debug mode, turned on by CVMFS_DEBUGLOG=$file
  * moved standard mount options logic from cvmfs.auto
    to the mount helper (fixes autofs ":" bug)
  * fix for pid command in cvmfs-talk
  * fix for mount scripts
  * fixes for cvmfs_clgcmp and cvmfs_sync

0.2.46:
  * mount scripts also check for /etc/cvmfs/site.conf
  * updated spec file for new mount scripts
  * fixed mount script compatibility issues

0.2.45:
  * intermediate release for testing

0.2.44:
  * fixed mount script compatibility issues

0.2.43:
  * increased default number of open files to 32768

0.2.42:
  * build system fixes

0.2.41:
  * look for public key in /etc/cvmfs instead of /etc/cernvm
  * excluded public key from make install
    (installed in packet manager)

0.2.40:
  * added mount scripts (--enable-mount-scripts)
  * added grab_mountpoint option (automount hack)
  * fixed setgid bug at bootstrap

0.2.39:
  * fixed option handling

0.2.38:
  * fixed build system destination directories

0.2.37:
  * removed pidfile option, not required anymore
  * switch mount options are actually handled as switches
  * fixed missing O_TRUNC flag in server tools

0.2.36:
  * cvmfs Makefile.am fix for fuse-duplex.h

0.2.35:
  * fixed configure.ac name bug

0.2.34:
  * dropped pcre dependency
  * evaluate gid and uid Fuse parameter and use it to drop rights
  * added nofiles mount option to let CernVM-FS increase the ulimit
  * removed update proxies command from cvmfs-talk
  * proxies set via mount option
  * cache directory is created on demand
  * new boot code, uses fuse_main, compatible with automount,
    supports -s switch
  * removed urlenc option, fixed to sha1 now
  * replaced cvmfs_journald by kernel module,
    cvmfsd, and synchronization tools, dropped inotify dependency
  * reworked the talk part with a socket
  * couple of minor fixes according to coverity report
  * fixed builtin compilation of libfuse
  * fixed /var/lock/subsys bookkeeping for cvmfs init script
  * added CernVM RSA public key to RPM

0.2.33:
  * added libfuse to build system
  * added redirfs kernel module and cvmfs filter which is supposed
    to replace the cvmfs_journald server daemon soon
  * added libfuse 2.8.4

0.2.32:
  * bugfixes in cvmfs_sign and authentication thread in cvmfs_journald
  * revised build system, added option to use builtin libcurl
  * removed cvmfs1's make_cvmfs

0.2.31:
  * fixed libcurl multi-thread timeout signal handler issue
  * wrapper around malloc & co. to abort on out-of-memory
  * prevent gcc from optimizing stack frames away
  * fix around stack munging in signal handler

0.2.30:
  * performance improvements in stat() and open() callbacks
  * revised integration of tracer module, Intel TBB dependency dropped
  * export of CVMFS_HTTP_PROXY done by init script
  * new parameters in cvmfs.initd: ADDITIONAL_OPTIONS, OVERWRITE_OPTIONS
  * /etc/cvmfs.local is examined by rpm-init-script

0.2.29:
  * Start of ChangeLog<|MERGE_RESOLUTION|>--- conflicted
+++ resolved
@@ -1,13 +1,11 @@
-<<<<<<< HEAD
 2.8.0:
   * Enable readdir caching on fuse3 and kernel >= 4.20
   * Add fuse forget_multi calback for fuse >= 2.9
   * Add POSIX external cache plugin (CVM-1823)
   * Manage DUCC daemon with systemd units
-=======
+
 2.7.1:
   * Add reboot info to Catalina installation screen
->>>>>>> d8e3b35c
 
 2.7.0:
   * Fix potential file descriptor mix-up of external cache manager after reload
