package lib

import (
	"compress/gzip"
	"context"
	"encoding/json"
	"fmt"
	"io"
	"io/ioutil"
	"net/http"
	"os"
	"path/filepath"
	"reflect"
	"regexp"
	"strings"
	"sync"

	manifestlist "github.com/docker/distribution/manifest/manifestlist"
	image "github.com/docker/docker/image"
	digest "github.com/opencontainers/go-digest"

	"github.com/olekukonko/tablewriter"
	log "github.com/sirupsen/logrus"

	da "github.com/cvmfs/ducc/docker-api"
)

type ManifestRequest struct {
	Image    Image
	Password string
}

type Image struct {
<<<<<<< HEAD
	Id           int
	User         string
	Scheme       string
	Registry     string
	Repository   string
	Tag          string
	Digest       string
	IsThin       bool
	Manifest     *da.Manifest
	ManifestList *manifestlist.ManifestList
	Config       *image.Image
=======
	Id          int
	User        string
	Scheme      string
	Registry    string
	Repository  string
	Tag         string
	Digest      string
	IsThin      bool
	TagWildcard bool
	Manifest    *da.Manifest
>>>>>>> 7946e6ff
}

func (i Image) GetSimpleName() string {
	name := fmt.Sprintf("%s/%s", i.Registry, i.Repository)
	if i.Tag == "" {
		return name
	} else {
		return name + ":" + i.Tag
	}
}

func (i Image) WholeName() string {
	root := fmt.Sprintf("%s://%s/%s", i.Scheme, i.Registry, i.Repository)
	if i.Tag != "" {
		root = fmt.Sprintf("%s:%s", root, i.Tag)
	}
	if i.Digest != "" {
		root = fmt.Sprintf("%s@%s", root, i.Digest)
	}
	return root
}

func (i Image) GetManifestUrl() string {
	url := fmt.Sprintf("%s://%s/v2/%s/manifests/", i.Scheme, i.Registry, i.Repository)
	if i.Digest != "" {
		url = fmt.Sprintf("%s%s", url, i.Digest)
	} else {
		url = fmt.Sprintf("%s%s", url, i.Tag)
	}
	return url
}

func (i Image) GetReference() string {
	if i.Digest == "" && i.Tag != "" {
		return ":" + i.Tag
	}
	if i.Digest != "" && i.Tag == "" {
		return "@" + i.Digest
	}
	if i.Digest != "" && i.Tag != "" {
		return ":" + i.Tag + "@" + i.Digest
	}
	panic("Image wrong format, missing both tag and digest")
}

func (i Image) GetSimpleReference() string {
	if i.Tag != "" {
		return i.Tag
	}
	if i.Digest != "" {
		return i.Digest
	}
	panic("Image wrong format, missing both tag and digest")
}

func (img Image) PrintImage(machineFriendly, csv_header bool) {
	if machineFriendly {
		if csv_header {
			fmt.Printf("name,user,scheme,registry,repository,tag,digest,is_thin\n")
		}
		fmt.Printf("%s,%s,%s,%s,%s,%s,%s,%s\n",
			img.WholeName(), img.User, img.Scheme,
			img.Registry, img.Repository,
			img.Tag, img.Digest,
			fmt.Sprint(img.IsThin))
	} else {
		table := tablewriter.NewWriter(os.Stdout)
		table.SetAlignment(tablewriter.ALIGN_LEFT)
		table.SetHeader([]string{"Key", "Value"})
		table.Append([]string{"Name", img.WholeName()})
		table.Append([]string{"User", img.User})
		table.Append([]string{"Scheme", img.Scheme})
		table.Append([]string{"Registry", img.Registry})
		table.Append([]string{"Repository", img.Repository})
		table.Append([]string{"Tag", img.Tag})
		table.Append([]string{"Digest", img.Digest})
		var is_thin string
		if img.IsThin {
			is_thin = "true"
		} else {
			is_thin = "false"
		}
		table.Append([]string{"IsThin", is_thin})
		table.Render()
	}
}

func (img *Image) GetManifest() (da.Manifest, error) {
	if img.Manifest != nil {
		Log().Info("Serve manifest from cache")
		return *img.Manifest, nil
	}
	Log().Info("Getting remote manifest")
	bytes, err := img.getByteManifest()
	if err != nil {
		LogE(err).Error("Error in getting the bytes of the manifest")
		return da.Manifest{}, err
	}
	var manifest da.Manifest
	err = json.Unmarshal(bytes, &manifest)
	if err != nil {
		LogE(err).Error("Error in unmarshaling the manifest")
		return manifest, err
	}
	if reflect.DeepEqual(da.Manifest{}, manifest) {
		Log().Warn("Got empty manifest")
		return manifest, fmt.Errorf("Got empty manifest")
	}
	img.Manifest = &manifest
	return manifest, nil
}

func (img *Image) GetManifestList() (manifestlist.ManifestList, error) {
	if img.ManifestList != nil {
		return *img.ManifestList, nil
	}
	var manifestList manifestlist.ManifestList
	bytes, err := img.getByteManifestList()
	if err != nil {
		LogE(err).Error("Error in getting the bytes from the manifest list")
		return manifestList, err
	}
	err = json.Unmarshal(bytes, &manifestList)
	if err != nil {
		LogE(err).Error("Error in unmarshaling the bytes for the manifest list")
		return manifestList, err
	}
	if reflect.DeepEqual(manifestlist.ManifestList{}, manifestList) {
		err := fmt.Errorf("Got empty manifest list")
		LogE(err).Warn("Unmarshaled manifest list is equal to zero value manifest list")
		return manifestList, err
	}
	img.ManifestList = &manifestList
	return manifestList, nil
}

func (img Image) getByteManifestList() ([]byte, error) {
	url := img.GetManifestUrl()

	reqAuth, err := http.NewRequest("GET", url, nil)
	if err != nil {
		LogE(err).Error("Error in creating the HTTP Request for the authentication for the manifest list")
		return nil, err
	}
	token, err := firstRequestForAuthV2(reqAuth)
	if err != nil {
		LogE(err).Error("Error in obtain the token for the manifest list")
		return nil, err
	}

	client := &http.Client{}
	req, err := http.NewRequest("GET", url, nil)
	if err != nil {
		LogE(err).Error("Error in creating the HTTP Request for the manifest list")
		return nil, err
	}

	req.Header.Set("Authorization", token)
	req.Header.Set("Accept", manifestlist.MediaTypeManifestList)

	resp, err := client.Do(req)
	if err != nil {
		LogE(err).Error("Error in making the HTTP request for the manifest list")
		return nil, err
	}
	defer resp.Body.Close()
	body, err := ioutil.ReadAll(resp.Body)
	if err != nil {
		LogE(err).Error("Error in reading the bytes from the request for the manifest list")
		return nil, err
	}
	return body, nil
}

func (img *Image) GetConfig() (config image.Image, err error) {
	if img.Config != nil {
		return *img.Config, nil
	}
	user := img.User
	pass, err := GetPassword()
	if err != nil {
		LogE(err).Warning("Unable to get the credential for downloading the configuration blog, trying anonymously")
		user = ""
		pass = ""
	}

	Log().Info("Get Manifest form GetConfig")
	manifest, err := img.GetManifest()
	if err != nil {
		LogE(err).Warning("Impossible to retrieve the manifest of the image, not changes set")
		return
	}
	configUrl := fmt.Sprintf("%s://%s/v2/%s/blobs/%s",
		img.Scheme, img.Registry, img.Repository, manifest.Config.Digest)
	token, err := firstRequestForAuth(configUrl, user, pass)
	if err != nil {
		LogE(err).Warning("Impossible to retrieve the token for getting the changes from the repository, not changes set")
		return
	}
	client := &http.Client{}
	req, err := http.NewRequest("GET", configUrl, nil)
	if err != nil {
		LogE(err).Warning("Impossible to create a request for getting the changes no changes set.")
		return
	}
	req.Header.Set("Authorization", token)
	req.Header.Set("Accept", "application/vnd.docker.distribution.manifest.v2+json")

	resp, err := client.Do(req)
	defer resp.Body.Close()
	body, err := ioutil.ReadAll(resp.Body)
	if err != nil {
		LogE(err).Warning("Error in reading the body from the configuration, no change set")
		return
	}

	err = json.Unmarshal(body, &config)
	if err != nil {
		LogE(err).Warning("Error in unmarshaling the configuration of the image")
		return
	}
	img.Config = &config
	return
}

func (img Image) GetChanges() (changes []string, err error) {
	changes = []string{"ENV CVMFS_IMAGE true"}
	config, err := img.GetConfig()
	if err != nil {
		return
	}

	env := config.Config.Env

	if len(env) > 0 {
		for _, e := range env {
			envs := strings.SplitN(e, "=", 2)
			if len(envs) != 2 {
				continue
			}
			change := fmt.Sprintf("ENV %s=\"%s\"", envs[0], envs[1])
			changes = append(changes, change)
		}
	}

	cmd := config.Config.Cmd

	if len(cmd) > 0 {
		for _, c := range cmd {
			changes = append(changes, fmt.Sprintf("CMD %s", c))
		}
	}

	return
}

func (img Image) GetDiffIDs() (diffIDs []digest.Digest, err error) {
	diffIDs = []digest.Digest{}
	config, err := img.GetConfig()
	if err != nil {
		return
	}
	for _, diffID := range config.RootFS.DiffIDs {
		digest, err := digest.Parse(string(diffID))
		if err != nil {
			return diffIDs, err
		}
		diffIDs = append(diffIDs, digest)
	}
	return
}

func (img Image) GetSingularityLocation() string {
	return fmt.Sprintf("docker://%s/%s%s", img.Registry, img.Repository, img.GetReference())
}

func (img Image) GetTagListUrl() string {
	return fmt.Sprintf("%s://%s/v2/%s/tags/list", img.Scheme, img.Registry, img.Repository)
}

func (img Image) ExpandWildcard() ([]Image, error) {
	var result []Image
	if !img.TagWildcard {
		result = append(result, img)
		return result, nil
	}
	var tagsList struct {
		Tags []string
	}
	pass, err := GetPassword()
	if err != nil {
		LogE(err).Warning("Unable to retrieve the password, trying to get the manifest anonymously.")
		pass = ""
	}
	user := img.User
	url := img.GetTagListUrl()
	token, err := firstRequestForAuth(url, user, pass)
	if err != nil {
		errF := fmt.Errorf("Error in authenticating for retrieving the tags: %s", err)
		LogE(err).Error(errF)
		return result, errF
	}

	client := http.Client{}
	req, err := http.NewRequest("GET", url, nil)
	req.Header.Set("Authorization", token)

	resp, err := client.Do(req)
	if err != nil {
		errF := fmt.Errorf("Error in making the request for retrieving the tags: %s", err)
		LogE(err).WithFields(log.Fields{"url": url}).Error(errF)
		return result, errF
	}
	defer resp.Body.Close()
	if resp.StatusCode >= 400 {
		errF := fmt.Errorf("Got error status code (%d) trying to retrieve the tags", resp.StatusCode)
		LogE(err).WithFields(log.Fields{"status code": resp.StatusCode, "url": url}).Error(errF)
		return result, errF
	}
	if err = json.NewDecoder(resp.Body).Decode(&tagsList); err != nil {
		errF := fmt.Errorf("Error in decoding the tags from the server: %s", err)
		LogE(err).Error(errF)
		return result, errF
	}
	pattern := img.Tag
	filteredTags, err := filterUsingGlob(pattern, tagsList.Tags)
	if err != nil {
		return result, nil
	}
	for _, tag := range filteredTags {
		taggedImg := img
		taggedImg.Tag = tag
		result = append(result, taggedImg)
	}
	return result, nil
}

func filterUsingGlob(pattern string, toFilter []string) ([]string, error) {
	result := make([]string, 0)
	regexPattern := strings.ReplaceAll(pattern, "*", ".*")
	regex, err := regexp.Compile(regexPattern)
	if err != nil {
		return result, err
	}
	regex.Longest()
	for _, toCheck := range toFilter {
		s := regex.FindString(toCheck)
		if s == "" {
			continue
		}
		if s == toCheck {
			result = append(result, s)
		}
	}
	return result, nil
}

func GetSingularityPathFromManifest(manifest da.Manifest) string {
	digest := strings.Split(manifest.Config.Digest, ":")[1]
	return filepath.Join(".flat", digest[0:2], digest)
}

// here is where in the FS we are going to store the singularity image
func (img Image) GetSingularityPath() (string, error) {
	manifest, err := img.GetManifest()
	if err != nil {
		LogE(err).Error("Error in getting the manifest to figureout the singularity path")
		return "", err
	}
	return GetSingularityPathFromManifest(manifest), nil
}

type Singularity struct {
	Image         *Image
	TempDirectory string
}

func (img Image) DownloadSingularityDirectory(rootPath string) (sing Singularity, err error) {
	dir, err := UserDefinedTempDir(rootPath, "singularity_buffer")
	if err != nil {
		LogE(err).Error("Error in creating temporary directory for singularity")
		return
	}
	singularityTempCache, err := UserDefinedTempDir(rootPath, "tempDirSingularityCache")
	if err != nil {
		LogE(err).Error("Error in creating temporary directory for singularity cache")
		return
	}
	defer os.RemoveAll(singularityTempCache)
	err = ExecCommand("singularity", "build", "--force", "--fix-perms", "--sandbox", dir, img.GetSingularityLocation()).Env(
		"SINGULARITY_CACHEDIR", singularityTempCache).Env("PATH", os.Getenv("PATH")).Start()
	if err != nil {
		LogE(err).Error("Error in downloading the singularity image")
		return
	}

	Log().Info("Successfully download the singularity image")
	return Singularity{Image: &img, TempDirectory: dir}, nil
}

// the one that the user see, without the /cvmfs/$repo.cern.ch prefix
// used mostly by Singularity
func (i Image) GetPublicSymlinkPath() string {
	return filepath.Join(i.Registry, i.Repository+":"+i.GetSimpleReference())
}

func (s Singularity) IngestIntoCVMFS(CVMFSRepo string) error {
	symlinkPath := s.Image.GetPublicSymlinkPath()
	singularityPath, err := s.Image.GetSingularityPath()
	if err != nil {
		LogE(err).Error(
			"Error in ingesting singularity image into CVMFS, unable to get where save the image")
		return err
	}

	err = IngestIntoCVMFS(CVMFSRepo, singularityPath, s.TempDirectory)
	if err != nil {
		// if there is an error ingest does not remove the folder.
		// we do want to remove the folder anyway
		os.RemoveAll(s.TempDirectory)
		return err
	}

	for _, dir := range []string{
		filepath.Dir(singularityPath),
		singularityPath} {

		err = CreateCatalogIntoDir(CVMFSRepo, dir)
		if err != nil {
			LogE(err).WithFields(log.Fields{
				"directory": dir}).Error(
				"Impossible to create subcatalog in super-directory.")
		} else {
			Log().WithFields(log.Fields{
				"directory": dir}).Info(
				"Created subcatalog in directory")
		}

	}

	// lets create the symlink
	err = CreateSymlinkIntoCVMFS(CVMFSRepo, symlinkPath, singularityPath)
	if err != nil {
		LogE(err).Error("Error in creating the symlink for the singularity Image")
		return err
	}
	return nil
}

func (img Image) getByteManifest() ([]byte, error) {
	pass, err := GetPassword()
	if err != nil {
		LogE(err).Warning("Unable to retrieve the password, trying to get the manifest anonymously.")
		return img.getAnonymousManifest()
	}
	return img.getManifestWithPassword(pass)
}

func (img Image) getAnonymousManifest() ([]byte, error) {
	return getManifestWithUsernameAndPassword(img, "", "")
}

func (img Image) getManifestWithPassword(password string) ([]byte, error) {
	return getManifestWithUsernameAndPassword(img, img.User, password)
}

func getManifestWithUsernameAndPassword(img Image, user, pass string) ([]byte, error) {

	url := img.GetManifestUrl()

	token, err := firstRequestForAuth(url, user, pass)
	if err != nil {
		LogE(err).Error("Error in getting the authentication token")
		return nil, err
	}

	client := &http.Client{}
	req, err := http.NewRequest("GET", url, nil)
	if err != nil {
		LogE(err).Error("Impossible to create a HTTP request")
		return nil, err
	}

	req.Header.Set("Authorization", token)
	req.Header.Set("Accept", "application/vnd.docker.distribution.manifest.v2+json")

	resp, err := client.Do(req)
	if err != nil {
		LogE(err).Error("Error in making the HTTP request")
		return nil, err
	}
	defer resp.Body.Close()
	body, err := ioutil.ReadAll(resp.Body)
	if err != nil {
		LogE(err).Error("Error in reading the second http response")
		return nil, err
	}
	return body, nil
}

func firstRequestForAuthV2(request *http.Request) (token string, err error) {
	client := &http.Client{}
	resp, err := client.Do(request)
	if err != nil {
		LogE(err).Error("Error in making the first request for authentication")
	}
	defer resp.Body.Close()
	if resp.StatusCode != 401 {
		log.WithFields(log.Fields{
			"status code": resp.StatusCode,
			"url":         request.URL,
		}).Info("Expected status code 401, print body anyway.")
		if err != nil {
			LogE(err).Error("Error in reading the first http response")
		}
	}
	_, authPresent := resp.Header["Www-Authenticate"]
	if !authPresent {
		err = fmt.Errorf("No authentication in the Header")
		LogE(err).Error("The header does not contains authorization informations")
		return "", err
	}

	WwwAuthenticate := resp.Header["Www-Authenticate"][0]
	user, pass, _ := request.BasicAuth()
	token, err = requestAuthToken(WwwAuthenticate, user, pass)
	if err != nil {
		LogE(err).Error("Error in getting the authentication token")
		return "", err
	}
	return token, nil
}

func firstRequestForAuth(url, user, pass string) (token string, err error) {
	client := &http.Client{}
	req, err := http.NewRequest("GET", url, nil)
	if err != nil {
		LogE(err).Error("Impossible to create a HTTP request")
		return "", err
	}
	req.Header.Set("Accept", "application/vnd.docker.distribution.manifest.v2+json")

	resp, err := client.Do(req)
	if err != nil {
		LogE(err).Error("Error in making the first request for auth")
		return "", err
	}
	defer resp.Body.Close()
	if resp.StatusCode != 401 {
		log.WithFields(log.Fields{
			"status code": resp.StatusCode,
			"url":         url,
		}).Info("Expected status code 401, print body anyway.")
		if err != nil {
			LogE(err).Error("Error in reading the first http response")
		}
	}
	_, authPresent := resp.Header["Www-Authenticate"]
	if !authPresent {
		err = fmt.Errorf("No authentication in the Header")
		LogE(err).Error("The header does not contains authorization informations")
		return "", err
	}

	WwwAuthenticate := resp.Header["Www-Authenticate"][0]
	token, err = requestAuthToken(WwwAuthenticate, user, pass)
	if err != nil {
		LogE(err).Error("Error in getting the authentication token")
		return "", err
	}
	return token, nil
}

func getBlobUrl(img Image, blobDigest string) string {
	return fmt.Sprintf("%s://%s/v2/%s/blobs/%s",
		img.Scheme, img.Registry, img.Repository, blobDigest)
}

type downloadedLayer struct {
	Name string
	Path io.ReadCloser
}

func (img Image) GetLayers(layersChan chan<- downloadedLayer, manifestChan chan<- string, stopGettingLayers <-chan bool, rootPath string) error {
	defer close(layersChan)
	defer close(manifestChan)

	user := img.User
	pass, err := GetPassword()
	if err != nil {
		LogE(err).Warning("Unable to retrieve the password, trying to get the layers anonymously.")
		user = ""
		pass = ""
	}

	// then we try to get the manifest from our database
	manifest, err := img.GetManifest()
	if err != nil {
		LogE(err).Warn("Error in getting the manifest")
		return err
	}

	// A first request is used to get the authentication
	firstLayer := manifest.Layers[0]
	layerUrl := getBlobUrl(img, firstLayer.Digest)
	token, err := firstRequestForAuth(layerUrl, user, pass)
	if err != nil {
		return err
	}

	killKiller := make(chan bool, 1)
	errorChannel := make(chan error, 1)

	ctx, cancel := context.WithCancel(context.Background())
	go func() {

		select {

		case <-killKiller:
			return
		case <-stopGettingLayers:
			err := fmt.Errorf("Detect errors, stop getting layer")
			errorChannel <- err
			LogE(err).Error("Detect error, stop getting layers")
			cancel()
			return
		}
	}()
	defer func() { killKiller <- true }()

	var wg sync.WaitGroup
	defer wg.Wait()
	// at this point we iterate each layer and we download it.
	for _, layer := range manifest.Layers {
		wg.Add(1)
		go func(ctx context.Context, layer da.Layer) {
			defer wg.Done()
			Log().WithFields(log.Fields{"layer": layer.Digest}).Info("Start working on layer")
			toSend, err := img.downloadLayer(layer, token, rootPath)
			if err != nil {
				LogE(err).Error("Error in downloading a layer")
				return
			}
			select {
			case layersChan <- toSend:
				return
			case <-ctx.Done():
				return
			}
		}(ctx, layer)
	}

	// finally we marshal the manifest and store it into a file
	manifestBytes, err := json.Marshal(manifest)
	if err != nil {
		LogE(err).Error("Error in marshaling the manifest")
		return err
	}
	manifestPath := filepath.Join(rootPath, "manifest.json")
	err = ioutil.WriteFile(manifestPath, manifestBytes, 0666)
	if err != nil {
		LogE(err).Error("Error in writing the manifest to file")
		return err
	}
	// ship the manifest file
	manifestChan <- manifestPath

	// we wait here to make sure that the channel is populated
	wg.Wait()
	select {
	case err := <-errorChannel:
		return err
	default:
		return nil
	}
}

func (img Image) downloadLayer(layer da.Layer, token, rootPath string) (toSend downloadedLayer, err error) {
	user := img.User
	pass, err := GetPassword()
	if err != nil {
		LogE(err).Warning("Unable to retrieve the password, trying to get the layers anonymously.")
		user = ""
		pass = ""
	}
	layerUrl := getBlobUrl(img, layer.Digest)
	if token == "" {
		token, err = firstRequestForAuth(layerUrl, user, pass)
		if err != nil {
			return
		}
	}
	for i := 0; i <= 5; i++ {
		err = nil
		client := &http.Client{}
		req, err := http.NewRequest("GET", layerUrl, nil)
		if err != nil {
			LogE(err).Error("Impossible to create the HTTP request.")
			break
		}
		req.Header.Set("Authorization", token)
		resp, err := client.Do(req)
		Log().WithFields(log.Fields{"layer": layer.Digest}).Info("Make request for layer")
		if err != nil {
			break
		}
		if 200 <= resp.StatusCode && resp.StatusCode < 300 {
			gread, err := gzip.NewReader(resp.Body)
			if err != nil {
				LogE(err).Warning("Error in creating the zip to unzip the layer")
				continue
			}

			toSend = downloadedLayer{Name: layer.Digest, Path: gread}
			return toSend, nil

		} else {
			Log().Warning("Received status code ", resp.StatusCode)
			err = fmt.Errorf("Layer not received, status code: %d", resp.StatusCode)
		}
	}
	return

}

func parseBearerToken(token string) (realm string, options map[string]string, err error) {
	options = make(map[string]string)
	args := token[7:]
	keyValue := strings.Split(args, ",")
	for _, kv := range keyValue {
		splitted := strings.Split(kv, "=")
		if len(splitted) != 2 {
			err = fmt.Errorf("Wrong formatting of the token")
			return
		}
		splitted[1] = strings.Trim(splitted[1], `"`)
		if splitted[0] == "realm" {
			realm = splitted[1]
		} else {
			options[splitted[0]] = splitted[1]
		}
	}
	return
}

func requestAuthToken(token, user, pass string) (authToken string, err error) {
	realm, options, err := parseBearerToken(token)
	if err != nil {
		return
	}
	req, err := http.NewRequest("GET", realm, nil)
	if err != nil {
		return
	}

	query := req.URL.Query()
	for k, v := range options {
		query.Add(k, v)
	}
	if user != "" && pass != "" {
		query.Add("offline_token", "true")
		req.SetBasicAuth(user, pass)
	}
	req.URL.RawQuery = query.Encode()

	client := &http.Client{}
	resp, err := client.Do(req)
	defer resp.Body.Close()

	if resp.StatusCode >= 400 {
		err = fmt.Errorf("Authorization error %s", resp.Status)
		return
	}

	var jsonResp map[string]interface{}
	err = json.NewDecoder(resp.Body).Decode(&jsonResp)
	if err != nil {
		return
	}
	authTokenInterface, ok := jsonResp["token"]
	if ok {
		authToken = "Bearer " + authTokenInterface.(string)
	} else {
		err = fmt.Errorf("Didn't get the token key from the server")
		return
	}
	return
}<|MERGE_RESOLUTION|>--- conflicted
+++ resolved
@@ -31,7 +31,6 @@
 }
 
 type Image struct {
-<<<<<<< HEAD
 	Id           int
 	User         string
 	Scheme       string
@@ -43,18 +42,7 @@
 	Manifest     *da.Manifest
 	ManifestList *manifestlist.ManifestList
 	Config       *image.Image
-=======
-	Id          int
-	User        string
-	Scheme      string
-	Registry    string
-	Repository  string
-	Tag         string
-	Digest      string
-	IsThin      bool
-	TagWildcard bool
-	Manifest    *da.Manifest
->>>>>>> 7946e6ff
+	TagWildcard  bool
 }
 
 func (i Image) GetSimpleName() string {
