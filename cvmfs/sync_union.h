/**
 * This file is part of the CernVM File System
 *
 * This file defines a class to abstract information retrieval from
 * union file system components.
 *
 * There is a class UnionSync which is the base class for all
 * supported union file systems and provides support for the basic union fs
 * principals.
 *
 * There are three main principals, union file systems follow:
 *   1. Copy on Write
 *      read-only files in CVMFS will be copied up to an overlay
 *      volume on write access.
 *   2. Whiteout
 *      the union file system has to mark files as deleted, if you
 *      remove them from a read only file system
 *   3. Opaque Directories
 *      if you delete an entire directory from the read only file
 *      system and recreate it empty afterwards the union file system
 *      has to mark this directory as opaque to hide all old contents
 *
 * Furthermore, the union file system could create special files
 * for internal bookkeeping which should be ignored.
 *
 * Classes that derive from UnionSync implement the specifics of a concrete
 * union file system (e.g. AUFS1, overlayfs).
 */

#ifndef CVMFS_SYNC_UNION_H_
#define CVMFS_SYNC_UNION_H_

#include <string>
#include <set>

#include "platform.h"

namespace publish {

class SyncItem;
class SyncMediator;


/**
 * Interface definition of repository synchronization based on
 * a union filesystem overlay on top of a mounted CVMFS volume.
 */
class SyncUnion {
 public:
 	/**
 	 * @param rdonly_path the absolute path to the mounted cvmfs repository
 	 * @param union_path the absolute path to the mounted union file system volume
 	 * @param scratch_path the absolute path to the read write branch attached to
   *        the union file system
 	 * @param mediator a reference to a SyncMediator object used as bridge to
   *        the actual sync process
 	 */
 	SyncUnion(SyncMediator *mediator,
 	          const std::string &rdonly_path,
            const std::string &union_path,
            const std::string &scratch_path);
 	virtual ~SyncUnion() {}

	/**
	 * Main routine, process scratch space
	 */
	virtual void Traverse() = 0;

	inline std::string rdonly_path() const { return rdonly_path_; }
	inline std::string union_path() const { return union_path_; }
	inline std::string scratch_path() const { return scratch_path_; }

	/**
	 * Whiteout files may have special naming conventions.
	 * This method "unmangles" them and retrieves the original file name
	 * @param filename the filename as in the scratch directory
	 * @return the original filename of the scratched out file in CVMFS repository
	 */
	virtual std::string UnwindWhiteoutFilename(const std::string &filename)
    const = 0;

	/**
	 * Union file systems use opaque directories to fully support rmdir
	 * e.g:   $ rm -rf directory
	 *        $ mkdir directory
	 * This would produce an opaque directory whose contents are NOT merged with
   * the underlying directory in the read-only branch
	 * @param directory the directory to check for opacity
	 * @return true if directory is opaque, otherwise false
	 */
	virtual bool IsOpaqueDirectory(const SyncItem &directory) const = 0;

	/**
	 * Checks if given file is supposed to be whiteout.
	 * These files indicate that a specific file has been deleted.
	 * @param filename the filename to check
	 * @return true if filename seems to be whiteout otherwise false
	 */
	virtual bool IsWhiteoutEntry(const SyncItem &entry) const = 0;

	/**
	 * Union file systems may use some special files for bookkeeping.
	 * They must not show up in to repository and are ignored by the recursion.
	 * @param parent directory in which file resides
	 * @param filename to decide whether to ignore or not
	 * @return true if file should be ignored, othewise false
	 */
<<<<<<< HEAD
	virtual bool IgnoreFilePredicate(const std::string &parent_dir,
	                                 const std::string &filename) = 0;
=======
        virtual bool IgnoreFileP(const std::string &parent_dir,
                                 const std::string &filename) = 0;
>>>>>>> 528923b7

 protected:
  std::string rdonly_path_;
  std::string scratch_path_;
	std::string union_path_;

	SyncMediator *mediator_;

	/**
	 * Callback when a regular file is found.
	 * @param parent_dir the relative directory path
	 * @param filename the filename
	 */
	virtual void ProcessRegularFile(const std::string &parent_dir,
	                                const std::string &filename);

	/**
	 * Callback when a directory is found.
	 * @param parent_dir the relative directory path
	 * @param dir_name the filename
	 * @return true if file system traversal should branch into
   *         the given directory, false otherwise
	 */
	virtual bool ProcessDirectory(const std::string &parent_dir,
 	                              const std::string &dir_name);

	/**
	 * Callback when a symlink is found.
	 * @param parent_dir the relative directory path
	 * @param link_name the filename
	 */
	virtual void ProcessSymlink(const std::string &parent_dir,
 	                            const std::string &link_name);

	/**
	 * Called if the file system traversal enters a directory for processing.
   * @param parent_dir the relative directory path.
	 */
	virtual void EnterDirectory(const std::string &parent_dir,
 	                            const std::string &dir_name);


  /**
	 * Called before the file system traversal leaves a processed directory.
	 * @param parent_dir the relative directory path.
	 */
	virtual void LeaveDirectory(const std::string &parent_dir,
 	                            const std::string &dir_name);

 private:
   void ProcessFile(SyncItem &entry);
};  // class SyncUnion


/**
 * Syncing a CVMFS repository by the help of an overlayed AUFS 1.x
 * read-write volume.
 */
class SyncUnionAufs : public SyncUnion {
 public:
	SyncUnionAufs(SyncMediator *mediator,
  	            const std::string &rdonly_path,
  	            const std::string &union_path,
                const std::string &scratch_path);

	void Traverse();

 protected:
	bool IsWhiteoutEntry(const SyncItem &entry) const;
	bool IsOpaqueDirectory(const SyncItem &directory) const;
<<<<<<< HEAD
	bool IgnoreFilePredicate(const std::string &parent_dir,
	                         const std::string &filename);
=======
        bool IgnoreFileP(const std::string &parent_dir,
                         const std::string &filename);
>>>>>>> 528923b7
	std::string UnwindWhiteoutFilename(const std::string &filename) const;

 private:
	std::set<std::string> ignore_filenames_;
	std::string whiteout_prefix_;
};  // class SyncUnionAufs

/**
 * Syncing a CVMFS repository by the help of an overlayed overlayfs
 * read-write volume.
 */
class SyncUnionOverlayfs : public SyncUnion {
 public:
	SyncUnionOverlayfs(SyncMediator *mediator,
  	            const std::string &rdonly_path,
  	            const std::string &union_path,
                const std::string &scratch_path);

	void Traverse();

 protected:
	bool IsWhiteoutEntry(const SyncItem &entry) const;
	bool IsOpaqueDirectory(const SyncItem &directory) const;
	std::string UnwindWhiteoutFilename(const std::string &filename) const;
	std::set<std::string> GetIgnoreFilenames() const;

};  // class SyncUnionOverlayfs

}  // namespace publish

#endif  // CVMFS_SYNC_UNION_H_<|MERGE_RESOLUTION|>--- conflicted
+++ resolved
@@ -105,13 +105,8 @@
 	 * @param filename to decide whether to ignore or not
 	 * @return true if file should be ignored, othewise false
 	 */
-<<<<<<< HEAD
 	virtual bool IgnoreFilePredicate(const std::string &parent_dir,
 	                                 const std::string &filename) = 0;
-=======
-        virtual bool IgnoreFileP(const std::string &parent_dir,
-                                 const std::string &filename) = 0;
->>>>>>> 528923b7
 
  protected:
   std::string rdonly_path_;
@@ -182,13 +177,8 @@
  protected:
 	bool IsWhiteoutEntry(const SyncItem &entry) const;
 	bool IsOpaqueDirectory(const SyncItem &directory) const;
-<<<<<<< HEAD
 	bool IgnoreFilePredicate(const std::string &parent_dir,
 	                         const std::string &filename);
-=======
-        bool IgnoreFileP(const std::string &parent_dir,
-                         const std::string &filename);
->>>>>>> 528923b7
 	std::string UnwindWhiteoutFilename(const std::string &filename) const;
 
  private:
