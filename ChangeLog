<<<<<<< HEAD
2.8.0:
  * Add experimental support for WSL2
  * [deb] demote apache2 dependency from required to recommended
  * Add support for Azure blob storage as an S3 backend
  * Add a Docker service container as a new package type
  * [macOS] update libressl to version 3.1.2
  * Update c-ares to version 1.16.1
  * Update libcurl to version 7.71.1
  * Update sqlite to version 3.32.2
  * Fix ingest into root directory
  * Spawn watchdog for `swissknife sync` command
  * Add 'chunk_list' magic extended attribute
  * Remove perl as a package dependency
  * [libcvmfs] add cvmfs_options_parse_default()
  * [libcvmfs] add cvmfs_listdir_stat()
  * [libcvmfs] add catalog counters to struct cvmfs_nc_attr
  * Parallelize catalog traversal in garbage collection
  * Improve performance of uploading small objects to S3
  * Fix double counting in swissknife filestats command
  * [ducc] Parallelize check if images are up to date
  * Indicate error type by return value in `cvmfs_server transaction`
  * [gw] add incoming publisher catalog to reflog to avoid dark garbage
  * [ducc] Add support for converting from private registries
  * Use multi-threaded upload facility on gateway (CVM-1739)
  * Maintain publish statistics on gateway (CVM-1806)
  * Add CVMFS_STATS_DB_DAYS_TO_KEEP parameter to prune publish statistics
    database, defaults to 356 days (CVM-1841)
  * [client] Add catalog_counters extended attribute (CVM-1824)
  * [server] Add CVMFS_UPLOAD_STATS_PLOTS parameter to automatically generate
    and upload publish statistics plots; requires ROOT (CVM-1836)
  * [ducc] Improve robustness against intermittent registry failures (CVM-1829)
  * [ducc] Add support for wildcards in tag names (CVM-1715)
  * [ducc] Make temporary directory configurable (CVM-1826)
  * [ducc] Require Singularity >= 3.5 (CVM-1840)
  * [server] Add new parameter CVMFS_UPLOAD_STATS_DB=[true/false] in order to
    push publish and GC statistics into the /stats location on the Stratum 0
  * Add the cvmfs_publish transitional utility
  * Add convert-singularity-image command to DUCC
  * Enable readdir caching on fuse3 and kernel >= 4.20
  * Add fuse forget_multi calback for fuse >= 2.9
  * Add POSIX external cache plugin (CVM-1823)
  * Manage DUCC daemon with systemd units
=======
2.7.5:
  * Add CVMFS_CLIENT_PROFILE to cvmfs_config parameter list
  * Let mount helper detect defined but empty CVMFS_HTTP_PROXY
>>>>>>> e4b6db89

2.7.4:
  * Fix name clash with certain concurrently hosted repository names (CVM-1899)
  * [gw] fix statistics counting on renaming of nested subtrees (CVM-1906)
  * Fix ingestion of tarballs with leading slashes (CVM-1907)
  * Build cvmfs-fuse3 on Ubuntu 20.04 (CVM-1898)
  * Remove insserv and initscripts as cvmfs-server dependencies (CVM-1897)

2.7.3:
  * Fix spurious SElinux error message on EL8 package upgrade (CVM-1878)
  * Add `add-replica -P` option to create pass-through replicas (CVM-1845)
  * Fix `cvmfs_config chksetup` for squashed NFS alien cache (CVM-1888)
  * Fix building with GCC >= 10 (CVM-1894)
  * Fix handling of .cvmfs_status.json after GC (CVM-1887)
  * Add hidden `cvmfs_server eliminate-bulk-hashes` command (CVM-1428)

2.7.2:
  * Add `cvmfs_talk latency` command
  * Improve logging when switching hosts (CVM-1844)
  * Minor improvements to geo db command line interface (CVM-1850, CVM-1851)
  * Reduce minimum and maximum days for geo db update
  * Fix packaging for Fedora 31
  * [gw] use watchdog in cvmfs_receiver (CVM-1864)
  * [gw] build debug version of cvmfs_receiver (CVM-1863)
  * [gw] fix lease acquisiton on non-existing paths (CVM-1696)
  * Optimize loading of nested catalogs (CVM-1848)
  * Fix creation of nested catalogs by ingestion command (CVM-1862)
  * [gw] fix/relax JSON parsing of success status message

2.7.1:
  * Build cvmfs-fuse3 on Debian 10 "buster" (CVM-1825)
  * Add support for CVMFS_GEO_DB_FILE replica parameter
  * Change geodb update to use license key (CVM-1833)
  * Fix host fail-over after redirection (CVM-1675)
  * Add reboot info to Catalina installation screen

2.7.0:
  * Fix potential file descriptor mix-up of external cache manager after reload
  * Fix spurious error with 'auto;DIRECT' when WPAD returns no proxy (CVM-1818)
  * Add firmlink /cvmfs --> /Users/Shared/cvmfs on macOS >= 10.15
  * Set default mount point to /Users/Shared/cvmfs on macOS >= 10.15 (CVM-1813)
  * Use relative symbolic links in DUCC (CVM-1817)
  * Terminate fuse daemon if watchdog disappears (CVM-1753)
  * Fix clashing generic tags for short transactions with gateway (CVM-1735)
  * Add "repo_counters" and "repo_metainfo" xattrs (CVM-1499, 1733)
  * Add support for extended attributes on directories
  * Add support for CVMFS_ENFORCE_ACLS client parameter
  * Fix missing package dependency on Debian 9 and Ubuntu 18.04 (CVM-1789)
  * Enable default config repository for debian stretch and newer (CVM-1794)
  * Fix potential parsing of incomplete /etc/hosts
  * Fix stale negative entries in active cache eviction (CVM-1759)
  * Add support for EL8 platform (CVM-1731)
  * Fix publish statistics for several corner cases (CVM-1716 .. CVM-1720)
  * Add 'list_reflog' command to cvmfs_swissknife (CVM-1760)
  * Add 'filestats' command to cvmfs_swissknife (CVM-1756)
  * Add fuse callback performance instrumentation through new switch
    CVMFS_INSTRUMENT_FUSE (CVM-1770)
  * Add S3 standalone benchmark utility along with -DCVMFS_STRESS_TESTS build
    option (CVM-1749)
  * Explicitly specify python2 in webapi/cvmfs-api.py shebang
  * Remove cvmfs_stratum_agent and the mongoose external library
  * Add support for CVMFS_LIBRARY_PATH to simplify standalone deployment
  * Enforce CVMFS_NFILES only if mounted via mount helper
  * Add support for pre-mounted mount point with libfuse3
  * Add support for libfuse3, including new mount option libfuse=[2|3]
    (CVM-1710, CVM-1744)

2.6.4:
  * Fix client updates on shared writable alien cache (CVM-1803)
  * Fix spurious error message when spawning external cache

2.6.3:
  * Fix parsing of /etc/hosts (CVM-1796, CVM-1797)

2.6.2:
  * Fix reload if config repository is set but unmountable (CVM-1795)

2.6.1:
  * Fix potential mix-up of chunked files in NFS mode (CVM-1791)
  * Fix grafting of empty files (CVM-1785)
  * Add -g snapshot group option to cvmfs_server (CVM-1779)
  * Fix syntax errors in external libraries build system (CVM-1781, CVM-1782)
  * Fix master key card handling with openssl-pkcs11 >= 0.4.7 (CVM-1788)
  * Fix locking logic in Geo-API web service (CVM-1777)
  * Check for missing autofs map directory include in chksetup (CVM-1686)
  * Fix file mode for gateway keys in cvmfs_server import_keychain (CVM-1746)
  * Move from WebSockets notifications to server-sent events
  * Fix AWSv4 S3 authentication when using a non standard port
  * Fix Cloudflare geo API with proxy name (CVM-1774)
  * Fix DNS resolution in S3 backend with DNS style buckets
  * Fix potential hang during reload if a config repository is used (CVM-1466)
  * Disable active cache eviction as work around for stale negative entries
    (CVM-1759)
  * Fix small memory leak in S3 uploader
  * Periodically reload Geo-IP database (CVM-1739)
  * Enable extra compiler assertions in unit tests
  * Fix host file parsing in DNS resolver, triggered by gcc9 (CVM-1763)
  * Fix usage of singularity in container publishing service
  * Fix various issues in the HTTP 429 rate throttling behavior (CVM-1755)
  * Fix placement of cvmfschecksum files for uncommon cache setups (CVM-1728)
  * Fix file descriptor exhaustion when browsing many small catalogs (CVM-1742)
  * Manifest now can include reflog hash, fixing check with gw (CVM-1732)
  * Fix `snapshot -a` when no replicas are defined
  * Fix overwrite of locked down directories during ingestion
  * Fix ingestion at deeply nested catalog structures (CVM-1721)
  * Fix bug where the receiver temp dir caused failure of integrity
    checks (CVM-1704)
  * Fix a bug preventing GC on the repository gateway (CVM-1705)
  * Fix a bug in the gateway key parser when key contained repeated chars
  * Fix transaction lock name for tarball ingest with gateway backend
  * Add GC support for legacy catalogs before 1.0 schema stabilized (CVM-1698)
  * Fix potential race condition in the stats collector for the S3 uploader
  * Better control of memory consumption in file processing pipeline (CVM-1687)
  * More robust parsing of gateway API keys (CVM-1693)

2.6.0:
  * Increase CVMFS_NFILES to 64k on read-only union file system mount
  * RPM: DUCC is disabled on Aarch64 due to missing Golang RPM on RH 7
  * New notification system to announce repository changes (CVM-1575, CVM-1634)
  * New tool suite ducc, daemon that unpacks container images into cvmfs
  * Fix building on macOS Mojave
  * Update sqlite to version 3.27.2
  * Update c-ares to version 1.15.0
  * Update libcurl to version 7.63.0
  * New parameter CVMFS_CATALOG_WATERMARK to release as of $n$ pinned catalogs
  * Add cvmfs_shrinkwrap utility and sub package (CVM-1578)
  * Add support for bearer token authentication (CVM-1320)
  * New build option ENABLE_ASAN for address sanitizer
  * New libcvmfs methods for extended attribs, catalogs, and multi-threading
  * Publication statistics are saved to an SQLite file (CVM-1567)
  * Optionally print statistics at the end of publication (CVM-1566)
  * Reactivate tracer, new parameters CVMFS_TRACEBUFFER{_THRESHOLD} (CVM-1596)
  * Add libcvmfs calls that list and stat nested catalogs (CVM-1577)
  * Generally replace @fqrn@ and @org@ in configuration (CVM-1526)
  * Add support for CVMFS_NFS_INTERLEAVED_INODES (CVM-1561)
  * Add support for ingesting tarballs (CVM-1476)
  * Optionally print GC stats with CVMFS_SERVER_FLAGS=-+stats
  * Fix debian packaging warnings and errors

2.5.3:
  * [S3] fix rare crash during file upload
  * [macOS] fix hanging reload during `cvmfs_config reload`
  * Reduce IOPS during publishing to local backend
  * [S3] Add support for CVMFS_S3_PEEK_BEFORE_PUT
  * Prevent dirtab entries from wandering outside the repository (CVM-1608)
  * [S3] Handle HTTP 429 "too many requests" replies (CVM-1584)
  * [S3] Retry on HTTP 502 errors
  * Add support for server side CVMFS_NUM_UPLOAD_TASKS parameter
  * Log more details for host and proxy connection errors (CVM-1662)
  * Fix credentials handling on HTTP retries (CVM-1660)

2.5.2:
  * Add support for CVMFS_DNS_{MIN,MAX}_TTL (CVM-1659)
  * Disable suid binary integration test (083) on macOS
  * Log to syslog when session authorization disappears (CVM-1658)
  * Report start of mark and sweep phases during GC
  * Fix cache cleanup logic for chunks >25M (CVM-1625)
  * Fix stale authz session cache when repository membership changes (CVM-1653)
  * Restrict lazy downloads of geodb to once a day (CVM-1647)
  * Improve error reporting for replication/preloading (CVM-1624)
  * Update Apache config to ignore If-Modified-Since on stratum 1s (CVM-1655)
  * Add support for CVMFS_MAX_[EXTERNAL_]SERVERS (CVM-1631)
  * Fine-grained syncfs control through
    CVMFS_SYNCFS_LEVEL=[none,default,cautious] (CVM-1646)
  * Improve printing of warnings during publish (CVM-1630)
  * Add support for CVMFS_SUID config parameter (CVM-1591)
  * Repository gateway protocol version bumped to 2 (CVM-1626).
  * New parameter CVMFS_FUSE_NOTIFY_INVALIDATION; disabling it fixes
    stability issues on macOS (CVM-1638)
  * Fix permissions on temporary directory used by the receiver
  * Session tokens for gateway transactions are deleted after use (CVM-1643)
  * Automatically apply lease path to abort and publish commands (CVM-1601)
  * Add retry support for `cvmfs_server transaction` (CVM-1611)
  * New S3 config parameter CVMFS_S3_DNS_BUCKETS=false disables DNS-style
    bucket URLs when S3 backend doesn't support them (e.g. Minio) (CVM-1641)
  * Add support for URL subpaths and DNS buckets in the S3 backend (CVM-1641)
  * Fix content type header for objects pushed to S3
  * Fix cache control headers for objects pushed to S3 (CVM-1606)
  * Fix building on macOS 10.14
  * Fix potential memory corruption in catalog traversal
  * Reimplement cvmfs_talk in C++ to improve efficiency
  * Fix busy waiting in cache manager communication under heavy load (CVM-1618)

2.5.1:
  * Fix potential memory corruptions in tiered cache and swissknife history
  * Fix cvmfs_suid_helper on Ubuntu 18.04 for symlinked spool directory
  * Replace geolite free database by geolite2 (CVM-1496)
  * Apply catalog updates from updated alien cache (CVM-1515)
  * Fix compilation with libattr >= 2.4.48
  * Fix potential memory corruption in ingestion pipeline
  * Fix occasional false error of 'cvmfs_config probe' on FC28
  * Fix locking bug in cvmfs_server snapshot (CVM-1598)
  * Fix Yubikey signature handling (CVM-1604)
  * Publication with gateway gracefully exits when reflog is missing (CVM-1560)
  * Fixed Ubuntu 18.04 packages
  * Workspace is only assumed to be CWD in the FUSE client (CVM-1603)
  * Flush file system buffers after snapshot, gc, resign, publish (CVM-1552)
  * Add support for CA bundle files through X509_CERT_BUNDLE (CVM-1421)
  * Improve error message when mount point does not exist (CVM-1562)
  * Gracefully quit mount helper if required config repo is missing (CVM-1512)
  * Fix publishing through gateway with CVMFS_AUTO_TAGS=false (CVM-1559)
  * Parallelize object removal in S3 backend (CVM-1593)
  * Make S3 network parameters adjustable, new parameters
    CVMFS_S3_MAX_RETRIES, CVMFS_S3_TIMEOUT
  * Fix compiler optimization flags for gcc8+ and clang9+
  * Update BNL and FNAL stratum 1 aliases (CVM-1556)
  * Improved check for OSXFUSE in "cvmfs_config chksetup" (CVM-1550)
  * Fix potential deadlock when uploading files to repository GW (CVM-1555)
  * Reduce number of temporary files when publishing through GW (CVM-1548)
  * Check for link count > 0 in swissknife check (CVM-1549)
  * Linkcount is set to 1 for hardlinked files published through GW (CVM-1542)
  * Limit queue size of the gateway spooler to 2G
  * Store gateway receiver's temp files in $SPOOLER_TMP/receiver (CVM-1540)
  * Handle spooler failures gracefully in the gateway receiver (CVM-1545)
  * Fix incomplete manifest after catalog migration operations (CVM-1534)

2.5.0:
  * Check for autofs in cvmfs_server rmfs only for stratum 0s (CVM-1490)
  * React on change of DNS server on Linux (CVM-496)
  * Fix catalog checksum destination from cwd to workspace (CVM-962)
  * Use `systemd start <mount unit>` in suid helper if applicable (CVM-1398)
  * Set httpd selinux label for GeoIP database (CVM-1454)
  * Make CVMFS_GENERATE_LEGACY_BULK_CHUNKS=false the default (CVM-1429)
  * Run automatic garbage collection with frequency controlled by the
    CVMFS_AUTO_GC_LAPSE parameter (CVM-1400)
  * Fix use of short term TTL when the manifest cannot be downloaded
  * Fix crash on `cvmfs_talk remount` with fixed catalogs
  * Send offline mode enter/recover events to syslog (CVM-1497)
  * Sanitize repository names in cvmfs_server (CVM-1389)
  * Use /etc/auto.master.d/cvmfs.autofs if applicable (CVM-675)
  * Add functionality to print the hierarchy of branches (CVM-1392)
  * Fix error message when trying to mount an already mounted repo (CVM-1477)
  * Fix transaction abort with many temporary files (CVM-1390)
  * Fix garbage collection of idle repositories (CVM-1460)
  * Place bootstrapping symlinks on replica storage (CVM-1366)
  * Improve CPU utilization when downloading with limited bandwidth (CVM-1480)
  * Use lazy unmount as a last resort in `cvmfs_config killall` (CVM-1465)
  * Add CloudFlare support to GeoAPI (CVM-1468)
  * Fix warnings in cvmfs_server on bash >= 4.4 (CVM-1401)
  * Create libcvmfs.a and libcvmfs_cache.a on macOS (CVM-1489)
  * Set default cache limit to 20G on macOS
  * Fix statvfs for cache size >4G on macOS (CVM-1474)
  * Add support for diff snapshots based on root hash (CVM-1452)
  * Enable manual trigger to release nested catalogs in unsupervised memory
    cache plugin
  * Add new server parameter CVMFS_IGNORE_SPECIAL_FILES
  * Add support for special files (CVM-1106)
  * Remove S3 multi-bucket support
  * Use AWSv4 S3 authorization if CVMFS_S3_REGION is set (CVM-988)
  * Add CAP_DAC_READ_SEARCH to swissknife to publish locked-down files
  * Don't enforce user_allow_other fuse option (CVM-1379)
  * New file ingestion pipeline
  * Drop tbb dependency
  * Add docker graph driver plugin configuration
  * Add RapidCheck for property based testing
  * Fix compilation on macOS 10.11+
  * Add stratum 1 agent for triggered replication
  * Autmatically restart failed authz helper after a cool-off period
  * Make `true` to be a valid boolean option

2.4.5:
  * Use CVMFS_MAX_IPADDR_PER_PROXY=2 by default on macOS
  * Fix-up for reacting on DNS server change (CVM-496)

2.4.4:
  * Fix registration of chunk hashes without bulk hash and non-SHA1 hash
    algorithm (CVM-1446)
  * React to a change of DNS server on macOS (CVM-496)
  * Have geoapi try $REMOTE_ADDR if $HTTP_X_FORWARDED_FOR has no geoinfo
    (CVM-1442)

2.4.3:
  * Fix location of cvmfschecksum file for tiered cache config (CVM-1436)
  * Fix throughput reporting in `cvmfs_config stat` (CVM-1432)
  * Fix races in mtab handling of crash unmounter with writable mtab (CVM-1431)
  * Turn cvmfs-config into Debian virtual package (CVM-1420)
  * Invalidate inodes instead of dentries on reload/remount (CVM-1423)
  * Workaround for alien cache on BeeGFS (CVM-1403)

2.4.2:
  * Skip external files during garbage collection (CVM-1396)
  * Enforce numeric value when manually setting revision number (CVM-1372)
  * Add cvmcache_get_session() to cache plugin API (CVM-1368)
  * Enforce explicit catalog TTL setting on publish (CVM-1388)
  * Fix variant symlink display on release manager machine (CVM-1383)
  * Prevent diff viewer from recursing into hidden directories (CVM-1384)
  * Prevent overlayfs repositories on XFS ftype=0 spool directories (CVM-1385)
  * Cache GeoAPI replies for 5 minutes, improve WSGI config (CVM-1349)
  * Improve logging for cache plugins
  * Fix use of cached file catalog in cache plugins
  * Fix off-by-one error for chunk size when grafting files

2.4.1:
  * Don't perform health check on resign (CVM-1358)
  * Fix potential deadlock in parallel catalog processing (CVM-1360)

2.4.0:
  * Fix `cvmfs_config reload` on macOS
  * Fix cvmfs_config reload under root environment with cvmfs deps (CVM-1352)
  * Add support for CVMFS_{ROOT|NESTED}_KCATALOG_LIMIT, CVMFS_FILE_MBYTE_LIMIT,
    CVMFS_ENFORCE_LIMITS to set publish limits (CVM-1094, CVM-1123)
  * Add support for revision entries in blacklist (CVM-992)
  * Reduce default catalog TTL to 4 minutes (CVM-1336)
  * Add cvmfs_server resign -d option (CVM-1279)
  * Add support for CVMFS_OOM_SCORE_ADJ (CVM-1092)
  * Show all CVMFS_... parameters in `cvmfs_config showconfig` (CVM-1180)
  * Limit number of concurrent S3 PUT operations (CVM-1339)
  * Set Apache content-type of objects to application/octet-stream (CVM-1067)
  * Add CVMFS_GENERATE_LEGACY_BULK_CHUNKS parameter to control creation of
    bulk hashes for chunked files (CVM-640)
  * Assign port 8000 to httpd in selinux configuration during RPM post-install
    (CVM-1308)
  * Use "AllowOverride Limit AuthConfig" directive (CVM-1255)
  * Set Apache manifest expiry period to 61 seconds
  * Remove checks for conflicting cvmfs_server 2.0.x artifacts (CVM-1167)
  * Lift restriction on autofs in nfs mode (CVM-975)
  * Allow ext3 as spool file system on RHEL 7.3 / overlayfs (CVM-1186)
  * Add `cvmfs_server resign -p` command (CVM-1140)
  * Add `cvmfs_server check -r` command to repair reflog checksum (CVM-1240)
  * Add ncleanup24 xattr and Nagios check for cleanup rate (CVM-1097)
  * Add cvmfs_server resign -w for stand-alone whitelist resigning (CVM-1265)
  * Fix shell errors when required config repo cannot be mounted (CVM-1300)
  * Add support for Yubikey 4 & NEO to cvmfs-server (CVM-1259)
  * Fix mount helper for very long lines in /etc/group (CVM-1304)
  * Change default graft size from 32M to 24M (CVM-1291)
  * Fix cache size reporting in 'df' on macOS (CVM-1286)
  * Use a repository layout revision as CVMFS_CREATOR_VERSION (CVM-1065)
  * Improve error reporting when cache hosting file system is full (CVM-1253)
  * Perform fail-over when whitelist or manifest is corrupted (CVM-837)
  * Increase maximum repostory name from ~30 chars to 60 chars (CVM-1173)
  * Add cvmfs_server gc -a option (CVM-1095)
  * Fixes for OpenSSL 1.1 interface changes
  * Use rsync "perishable" feature instead of list-catalogs (CVM-1199)
  * Add cvmfs_server checkout command and support for branches (CVM-1197)
  * Add cvmfs_server diff command (CVM-1070)
  * Possibility to split cache dir and workspace, add CVMFS(_CACHE)_WORKSPACE
  * Trim trailing whitespaces from .cvmfsdirtab entries (CVM-1061)
  * Cache proxy settings in workspace directory (CVM-1156)
  * Add `cvmfs_talk remount sync` command
  * Use active eviction of kernel caches with libfuse >= 2.9 (CVM-1041)
  * Add external and internal in-memory cache manager (CVM-1044)
  * Add tiered cache manager (CVM-1050, CVM-1183)
  * Support for instance based cache configuration (CVM-1053)
  * Fix mount helper if repository name resolves to local path (CVM-1160)
  * Make cvmfs_server catalog-chown command public (CVM-1077)
  * Update stratum 1 default configuration (CVM-1147)
  * Update cern.ch master keys
  * Use built-in LibreSSL on macOS (CVM-1112)
  * Use -Os compiler flag
  * Use c-ares 1.13.0
  * Use libcurl 7.54.1
  * Use sqlite 3.19.3
  * Add CVMFS_VIRTUAL_DIR server parameter (CVM-1062)
  * Add catalog support for hidden files and bind mountpoint
  * Add CVMFS_IGNORE_SPECIAL_FILES server parameter
  * Ignore special files with a warning on publish (CVM-1106)
  * Add support for Debian 8 (CVM-1104)
  * Add support for pluggable, external cache managers (CVM-1054)
  * Keep debug symbols of libcurl and c-ares
  * Use default X509_CERT_DIR also if it is empty string (CVM-1083)
  * Add micro benchmark framework
  * Fix building on Arch Linux
  * Fix building on the Raspberry Pi
  * Add new initialization interface to libcvmfs (CVM-947)
  * Fix build with gcc 6 (CVM-1051)
  * Use cache for fetching history database on mount
  * Fix small memory leak during remount of root catalog
  * Fix handling of file:// url in CVMFS_SERVER_URL

2.3.5:
  * Let RPM drop patch configuration for CVM-1200 where necessary

2.3.4:
  * Unlink empty files during cache db rebuild (CVM-1113)
  * Fix gathering 'rawlink' extended attribute
  * Allow for keys directory used with stratum 1 repositories (CVM-985)
  * Fix snapshot logging for large tag lists (CVM-1021)
  * Fix auto tag cleanup for very long tag lists (CVM-1198)
  * Fix stratum 0 /etc/fstab migration from versions < 2.1.20 (CVM-1182)
  * Work around CentOS 7 bug in autofs systemd unit (CVM-1200)

2.3.3:
  * Fix parsing of nested catalogs in dirtab for cvmfs_preload
  * Fix asynchronous cleanup with open file descriptors on some aufs versions
  * Add .cvmfs_status file (CVM-1107)
  * Fix potential deadlock when uploading catalogs (CVM-1165)
  * Fix 'cvmfs_server resign' if CVMFS_HASH_ALGORITHM is unset (CVM-1013)
  * Compact reflog after garbage collection (CVM-1162)
  * Fix migration of server info JSON files (CVM-1159)
  * Fix selecting repositories by wildcard in cvmfs_server (CVM-1151)
  * Prevent GC from running at the same time as snapshot (CVM-1108)
  * Don not ignore stale locks when publishing (CVM-1146)
  * Add CVMFS_CONFIG_REPO_REQUIRED option (CVM-1111)
  * Accept OverlayFS / ext4 on RHEL >= 7.3 (CVM-835)
  * Fix build on RHEL7.3 (CVM-1153)
  * Increase robustness when fetching reflog and checksum (CVM-1114, CVM-1124)
  * Add cvmfs_talk external host switch (CVM-1126)
  * Fix misleading cache cleanup log message (CVM-1128)
  * Fix cvmfs_config on EL7 if working directory is /usr/bin (CVM-1118)
  * Perform host failover on corrupted data (CVM-478)
  * Fix cvmfs_config umount failure output
  * Fix comment in default.conf (CVM-1105)
  * Fix history file leak on auto tag removal
  * Fix crash when 'cvmfs_talk cleanup rate' is called without argument
  * Fixes for macOS 10.12 Sierra (CVM-1084)

2.3.2:
  * Fix error reporting when downloading replication sentinal file (CVM-1078)
  * Fix publishing of auto catalog markers (CVM-1079)
  * Fix segfault in debug logging of certain download failures (CVM-1076)

2.3.1:
  * Fix rare corruption on NFS maps during mount / reload
  * Use reflog timestamp instead of catalog inherent timestamp (CVM-764)
  * Garbage collect auxiliary objects (CVM-1007)
  * Prune previous catalog chain during replication of gc-enabled repositories
  * Gracefully deal with proxies without http:// prefix (CVM-1045)
  * Reset file capabilities of cvmfs_swissknife on package update (CVM-1038)
  * Fix `cvmfs_server gc` for freshly created replicas (CVM-1043)
  * Fix `mount -t cvmfs -o remount ...` (CVM-1068)
  * Prevent fallback proxies from interfering with external data (CVM-1058)
  * Fix up cvmfs_talk external commands (CVM-981)
  * Fixes in upload and download of the reflog
  * Add gc command to cvmfs_server help text (CVM-1011)
  * Add mount command to cvmfs_server help text (CVM-1008)
  * Add CVMFS_AUTO_TAG_TIMESPAN parameter to control automatic cleanup of old,
    automatically created repository tags (CVM-982)
  * Fix lsof report in cvmfs_server on newer Linux distributions
  * Use tbb version 4.4 update 5
  * Minimal set of fixes to allow compilation on Fedora 24
  * Fix RPM dist tag for SLES12 (CVM-1032)
  * Fix remote URL of `cvmfs_server check` on stratum 1
  * Add local reflog checksum to ensure data integrity (CVM-1006)
  * Fix false warning on graft files when removing trees on overlayfs (CVM-932)

2.3.0:
  * Fix crash on publish when symlinking an opaque directory
  * Fix null pointer dereference for authz extended attribute
  * Add well-defined client-side authz interface and allow/deny helpers
  * Parallel commit of catalog databases after publish
  * Speed-up catalog meta-data updates during publish
  * Prevent a cvmfs_server migrate on a repository that is in a transaction
  * Add `cvmfs_server mount` command (CVM-996)
  * Remove scratch directory asynchronously on publish
  * Fix maintaining "previous revision" pointer during catalog migrations
  * Optimize sequence of creation/removal of nested catalogs during publish
  * Reduce page cache utilization during publish
  * Fix lookup of sbin binaries in cvmfs_server
  * Add 'cvmfs_talk detach nested' debug and testing interface
  * Add per-database memory statistics to 'cvmfs_talk internal affairs'
  * Avoid unloading of the fuse library under Valgrind
  * Reduce memory consumption and fragmentation
  * Use sqlite 3.10.2
  * Fix a few small memory leaks during reload of the library
  * Reduce number of system calls during publish
  * Add support for cvmfs_swissknife publish -f to force publishing in the
    presence of open file descriptors
  * Fix a rare crash when parsing the whitelist in cvmfs_server
  * Call cvmfs_suid_helper with a clean environment from cvmfs_server
  * Add .cvmfsreflog for garbage collection
  * Omit S3 bucket number if only a single bucket is used
  * Warn when forcfully remounting the file system stack on the server, new
    parameter CVMFS_FORCE_REMOUNT_WARNING
  * Add support for default.conf in config repository (CVM-993)

2.2.3:
  * Fix stale open chunked files that are updated in the repository (CVM-1017)

2.2.2:
  * Fix compilation of libcvmfs on Fedora 23 i686
  * Update cvmfs_rsync to handle source dirs changed into symlinks (CVM-1004)
  * Backport `cvmfs_server mount -a`
  * Remove use of SSLv3_client_method() in libcurl
  * Fix 'cvmfs_server snapshot -a' not noticing failed snapshots (CVM-997)

2.2.1:
  * Fix reading of chunked files in libcvmfs
  * Disable access to VOMS protected repositories until certificate handling
    is resolved

2.2.0:
  * Add VOMS as a build dependency on platforms where it is available.
  * Detect missing 'http:// proxy prefix in chksetup (CVM-979)
  * Remove sudo dependency from Linux packages
  * Fix race when reloading at the same time as evicting data from the cache
  * Fix cache-control max-age time coming from .cvmfs* files on EL7 (CVM-974)
  * Fix rare deadlock on unmount
  * Fix mistakenly ignoring catalogs during garbage collection (CVM-966)
  * Fix mounting with a read-only cache directory
  * Add user.pubkeys extended attribute
  * Add `cvmfs_server snapshot -a` (CVM-813)
  * Add support for a garbage collection deletion log (CVM-710)
  * Print error message at the end of a failing `cvmfs_server check` (CVM-958)
  * Use patched pacparser 1.3.5 for IPv6 support (CVM-903)
  * Add support for VOMS authentication in fuse module (CVM-904)
  * Add `cvmfs_server update-repoinfo` command (CVM-804)
  * Add `cvmfs_talk cleanup rate` command (CVM-270)
  * Read blacklist from config repository if available (CVM-901)
  * Add support for uncompressed files (CVM-906)
  * Add support for external data (CVM-907)
  * Add CVMFS_IPFAMILY_PREFER=[4|6] to select preferred IP protocol for proxies
  * Fix crash when publishing specific files which a size of a multiple of the
    chunk size (CVM-957)
  * Immediately pick up new catalogs after idle period (CVM-636)
  * Add CVMFS_REPOSITORY_TTL server parameter for repository TTL in seconds
  * Move python library to a separate repository
  * Harden GeoAPI against cache poisoning (CVM-722)
  * Fix handling of empty CVMFS_CONFIG_REPOSITORY
  * Allow for configuration of DNS timeout and retry (CVM-875)
  * Add IPv6 support for GeoAPI (CVM-807)
  * Add `cvmfs_server check -s` to verify subtrees
  * Don't resolve magic symlinks in server mode (CVM-879)
  * Unmount repositories when rpm is erased (CVM-757)
  * Allow for alternative URLs for root catalog outside /data subdirectory
  * Add static status files on stratum 0/1 server (CVM-860)
  * Fix cache directory selection in `cvmfs_config wipecache` (CVM-709)
  * Add `cvmfs_config killall` command (CVM-899)
  * Log events to syslog in cvmfs_server (CVM-812, CVM-861)
  * Enable `cvmfs_server import` to generate new repository keys (CVM-865)
  * Do not mount /cvmfs on boot on the release manager machine; on the first
    transaction, CVMFS_AUTO_REPAIR_MOUNTPOINT mounts automatically
  * Perform host fail-over on HTTP 400 error code (CVM-819)
  * Fail immediately if CVMFS_SERVER_URL is unset (CVM-892)
  * Add -p switch to cvmfs_server commands to skip Apache config (CVM-900)
  * Minor fixes to libcvmfs (CVM-831, CVM-893)
  * Add CLI for grafting files (CVM-933)
  * Add support for explicitly listed repositories in 'cvmfs_config probe'
    (CVM-793)
  * Allow for repository removal without removing the content (CVM-738)
  * Add cvmfs_config fsck command (CVM-371)
  * Avoid use of sudo in cvmfs_server (CVM-245)
  * Various build system fixes (CVM-783, CVM-854, CVM-857)
  * Avoid rolling back to incompatible catalog schemas (CVM-252)
  * Add cvmfs_rsync utility (CVM-814)
  * Fixes for OS X El Capitan, move install directory on OS X to /usr/local
    (CVM-917)
  * Fix rare bug in the garbage collection that can lead to removal of live
    files (CVM-942)
  * Add support for grafting of files (CVM-908)
  * Make CVMFS_AUTO_REPAIR_MOUNTPOINT the default (CVM-889)
  * Fix mount point auto repair when only the read-only branch is broken (CVM-918)
  * Fix URL option parsing for S3 backend in cvmfs_server
  * Add quasi-static cvmfs_preload binary (CVM-912, CVM-914)
  * Add auto-balancer for catalogs (experimental) with server parameters
    CVMFS_AUTOCATALOGS, CVMFS_AUTOCATALOGS_MAX_WEIGHT,
    CVMFS_AUTOCATALOGS_MIN_WEIGHT
  * Fix auto tag creation for fast successive publish runs (CVM-795)
  * Fix systemd detection in cvmfs_server on systems with multiple running
    systemd processes like Fedora 22
  * Fix rpm for Fedora > 21, drop explicit support for fedora < 21
  * Detect valgrind if valgrind header is present on the system
  * Add make check target
  * Fix leak of temporary files in .cvmfsdirtab handling (CVM-818)
  * Allow geodb update for non-root users (CVM-895)
  * Don't commit exisiting files to local storage backend in server (CVM-894)
  * Fix stale lock file on server machine crash (CVM-810)
  * Fix crash for invalid spooler definition (CVM-891)
  * Fix leak of temporary files in the S3 backend (CVM-881)
  * Add -s <S3 config file> switch to add-replica command
  * Fix rare crashes on publish due to false whiteout handling (CVM-880)
  * Fix moving of magic symlinks into nested catalogs (CVM-874)
  * Prepare OS X mount helper for osxfuse 3
  * Fix stack trace generation on OS X
  * Tune OS X Fuse mount options
  * Add support for chunked files in libcvmfs (CVM-687)
  * Fix rare race that can result in a hanging reload
  * Fix memory and file descriptor leak in the download manager during reload
  * Add support for SHA3-SHAKE128 with 160 output bits
  * Add listing of /var/run/cvmfs to bugreport tarball (CVM-868)
  * Prevent ctrl+c during cvmfs_config reload (CVM-869)
  * Avoid use of attr utility in the server (CVM-853)
  * Add catalog-chown command to cvmfs_server (CVM-836)
  * Handle import of repositories with an expired whitelist (CVM-780)
  * Fix leak of temporary files during garbage collection (CVM-846)
  * Fix verification of partial file chunks in cvmfs_server (CVM-842)
  * Remove counting of open file descriptors from libcvmfs
  * Fix resolving absolute symlinks into the same repository in libcvmfs
    (regression)
  * Add CVMFS_MAX_IPADDR_PER_PROXY parameter to avoid very long fail-over
    chains
  * Fix initialization of quota manager in libcvmfs (regression)
  * Fix cleanup of global state in libcvmfs
  * Use "unix-none" sqlite vfs in libcvmfs
  * Add LIBCVMFS_VERSION_MAJOR, LIBCVMFS_VERSION_MINOR, LIBCVMFS_REVISION
  * Add error code defines in libcvmfs
  * Restore 2.1.19 option names in libcvmfs
  * Follow HTTP redirects in S3 backend
  * Change versioning scheme to MAJOR.MINOR.PATCH
  * Disable caching for mutable objects in S3 backend (CVM-808)
  * Automatically pick a union file system when creating a repository
  * Fix several CentOS7 issues in the cvmfs_server script (CVM-737)
  * Adjust to upstream OverlayFS changes
  * Fix crash in 'cvmfs_swissknife dirtab' if .cvmfsdirtab contains /*
  * Let 'cvmfs_config chksetup' find the Fuse library in /usr/lib/$platform
    (CVM-802)
  * Disable Geo-API for atlas nightlies
  * Add benchmarks to the integration tests
  * Use --max-time curl option in Nagios probe with 3 times connection timeout
  * Add check for 32bit inode overflow to the Nagios probe (CVM-627)
  * Add a timeout to the Nagios probe (CVM-683)
  * Add 'make doc' as a target to build Doxygen documentation (CVM-692)
  * Add CVMFS_SYSTEMD_NOKILL parameter to make cvmfs act as a systemd
    recognized low-level storage provider
  * Add CVMFS_HIDE_XATTRS client parameter to prevent synthetic extended
    attributes from being listing
  * Add support for custom extended attributes and file capabilities through
    server parameter CVMFS_INCLUDE_XATTRS (CVM-734)

2.1.20:
  * Stop parsing of CernVM specific config files (CVM-614)
  * Add CVMFS_MAXIMAL_CONCURRENT_WRITES configuration parameters for number of
    I/O streams during publishing (CVM-703)
  * Add possibility to use S3 compatible storage in the server (CVM-215)
  * Recover from inconsistent state of mount points in the server (CVM-650)
  * Concurrent initial snapshots will not wait for each other but all but the
    first one fail with a non-zero exit code (CVM-278)
  * Add support for geographically ordered fallback proxies (CVM-708)
  * Add support for HTTP redirects through CVMFS_FOLLOW_REDIRECTS (CVM-766)
  * Ensure autofs is running after 'cvmfs_config setup'
  * Fix rebuilding cache database on XFS (CVM-685)
  * CVMFS_PUBLIC_KEY takes precedence over CVMFS_KEYS_DIR (CVM-652)
  * Fix error reporting when creating alien cache (CVM-677)
  * Fix concurrent creation of cache sub directories (CVM-672)
  * Replace cvmfs-keys package by cvmfs-config-... packages (CVM-617)
  * Add CVMFS_LOW_SPEED_LIMIT parameter, increase threshold for stale
    connections from 100B/s to 1kB/s (CVM-718)
  * Allow cvmfs to claim ownership of files and directories through
    CVMFS_CLAIM_OWNERSHIP (CVM-678)
  * Add support for garbage-collected repositories (CVM-583, CVM-760)
  * Add support for automatically ordering Stratum 1 servers according to
    geographic loations (CVM-629, CVM-630)
  * Add 'host probe geo' command to cvmfs_talk
  * Add CVMFS_USE_GEOAPI parameter
  * Add host_list extended attribute
  * Fix traversal of nested catalogs in intermediate catalogs during snapshot
  * Resolve round-robin DNS entries for proxies to a load-balance group
    (CVM-457)
  * Use AllowOverride Limit instead of AllowOverride All in Stratum 0/1
    default configuration (CVM-661)
  * Stop renaming catalogs in alien cache
  * Make installation of bash completion files opt-out
  * Apply umask to the mode when creating files on the Stratum 0/1 (CVM-660)
  * Make server transaction handling more robust against failures and
    concurrent operations (CVM-665, CVM-666)
  * Install auto.cvmfs in /usr/libexec/cvmfs and make /etc/auto.cvmfs a
    symlink (CVM-645)
  * Restrict the number of in-flight file processing jobs in the server in
    order to not exhaust file descriptor limit
  * Fix whitelist resign period from one month to 30 days to match the
    documentation (CVM-628)
  * Use custom cvmfs_cache_t SELinux label for the cache directory (CVM-644)
  * Fail gracefully if one of the public RSA keys is unreadable (CVM-667)
  * Fix concurrent access to alien cache on NFS (link/unlink instead of rename)
  * Support alien cache on hadoop-dfs-fuse which doesn't report
    file size immediately (CVM-659)
  * Fix false zero return code of 'cvmfs_server transaction' (CVM-658)
  * Allow using externally created keys in cvmfs_server mkfs (CVM-646)
  * Warn when aufs version is known to potentially cause deadlocks
  * Fix alien cache catalog updates (CVM-653)
  * Add underscore and tilde to the set of unescaped URI characters
  * Fix packaging for Fedora 21
  * Fix SElinux packaging for RHEL7 and Fedora 20
  * Disable SQlite locking on the client; improves performance
    and allows to store cache directory on file systems with
    dodgy file locking support such as Lustre
  * Change libcvmfs to access /cvmfs instead of /cvmfs/<repo>
  * Add OSG, EGI public keys and config (CVM-641)
  * Fail gracefully on errors in 'cvmfs_server import' (CVM-635)
  * Allow for setting a revision number using
    'cvmfs_server publish -n' (CVM-633)
  * Work around gcc4.1 compiler bugs
  * Add support for CVMFS_CONFIG_REPOSITORY (CVM-616)
  * Change directory to config file being parsed (CVM-618)
  * Export CVMFS_FQRN to shell callouts for option parsing
    (CVM-619)
  * Fix race when autofs unmounts a repository during reload
  * Use file catalogs when processing .cvmfsdirtab (CVM-620)
  * Support negative entries with wild cards in .cvmfsdirtab (CVM-639)
  * Compact inflated catalogs on publish (CVM-610)
  * Add 'letter' command to cvmfs_swissknife
  * Use tbb 4.3 update 1
  * Use sqlite 3.8.7.4
  * Use libcurl 7.39
  * Use leveldb 1.15
  * Rename cvmfs_server lstags command to list-tags
  * Add extended attribute user.tag
  * Add CVMFS_REPOSITORY_DATE client parameter (CVM-625)
  * Enable default auto tagging (CVMFS_AUTO_TAG)
  * Add 'list-catalogs' command to cvmfs_server (CVM-611)

2.1.19:
  * Suppress confusing lsof output in cvmfs_server (CVM-624)
  * Fix CVMFS_SEND_INFO_HEADER option handling (CVM-623)

2.1.18:
  * Fix publishing when other shells are open on /cvmfs/$fqrn
  * Repository sanitation: require a dot in the repository name in
    autofs map
  * Parse /etc/cvmfs/default.d/*.conf after /etc/cvmfs/default.conf and
    before /etc/cvmfs/default.local
  * Log pacparser errors to syslog
  * Resolve auto PAC location to http://wpad/wpad.dat
  * Send requested file system path in cvmfs-info HTTP header (CVM-580);
    behavior can be turned on and off through CVMFS_SEND_INFO_HEADER
  * Fix overwriting regular file or symlink with non-empty
    directory in cvmfs_server
  * Fix rpm build on EL6.5 32bit
  * Fix memory corruption during publish process (CVM-608)
  * Use CVMFS_PAC_URLS instead of PAC_URLS
  * Fix symlinked /var/spool/cvmfs/... (CVM-607)
  * Add verbose texts to most error codes (CVM-594)
  * Fix abnormal termination of cvmfs_server on whitelist
    verification errors (CVM-602)
  * Reduce default verbosity of 'cvmfs_server publish' (CVM-269)
  * Fix automounter map on EL6.2 (CVM-601)
  * Log to syslog in addition to stderr when debug log cannot
    be opened (CVM-273)
  * Fix false parsing of /etc/cvmfs/domaind.d/cern.ch.* on mount
    (CVM-600)
  * Improve error logging when loading the cvmfs library (cf. CVM-595)
  * Fix crash in exclusive cache mode if unpin listener is called
    on mount (CVM-267)
  * Add "volatile" repository and volatile cache class (CVM-263)
  * Fix TBB build system for 32bit on 64bit mock environments
  * Fix RPM spec file for FC20
  * Add cvmfs Python library
  * Fix permissions of private keys on repository creation
  * Fix race between cached chunked files and catalog updates
  * Fix false caching of catalog object in dirent
  * Support for RIPEMD-160 hash algorithm in lieu of SHA-1
  * Switch to TBB 4.2 update 2
  * Bash completion for cvmfs_config and cvmfs_server
  * Fix build system for SL4

2.1.17:
  * Fix proxy failover on HTTP 403 errors (introduced in 2.1.16)

2.1.16:
  * Track uncompressed catalog sizes
  * Replace sudo magic in cvmfs_server by cvmfs_suid_helper
  * Record to syslog when highest inode exceeds 32bit
  * Support for user.inode_max extended attribute
  * Support importing a 2.1 repository
  * Remove left-over FIFOs from cache directory
  * Fix publish of recreated nested catalog hierarchies
  * Fix race between catalog reload and Fuse module reload
  * Fix parsing of CVMFS_MAX_TTL parameter
  * Optionally disable httpd check in cvmfs_server
  * Enforce immediate host failover on HTTP 404 errors
  * Experimental support for pkcs#7 signed whitelists
  * Fix build system for 32bit ARM
  * Opportunistically clean up before loading files > 25M
  * Change default catalog TTL to 15 minutes
  * Add support for default values in variant symlinks
  * Add support for extended attribute "rawlink"
  * Fix compile errors with Apple clang 5
  * Experimental support for replicating into client cache
  * Experimental support for "alien cache" (CVMFS_ALIEN_CACHE)
  * Fix multiple race conditions when repositories are unmounted
    during reload
  * Do not pull previous catalogs from snapshots
  * Replace mount helper shell script by binary
  * Replace autofs map shell script by binary
  * Fix potential endless loop in 'cvmfs_config setup'
  * Fix CVMFS_STRICT_MOUNT
  * TBB driven, parallel file processing engine in server
  * Follow rpm scheme in deb packaging (client, server, keys)
  * Add fnal stratum 1 to default configuration
  * Fix read-only cache mode

2.1.15:
  * Fix race in cvmfs_server publish
  * Fix rare inconsistency in runtime size tracking of the cache
  * Fix time calculation in cvmfs_talk host probe command
  * Allow for multi-repo operations and wildcards in
    cvmfs_server
  * Allow for stratum 1 aliases
  * Add simple check for cache space to 'cvmfs_config chksetup'
  * Unpin catalogs on unmount
  * Fix treatment of local I/O errors during stream decompression
  * Change X-CVMFS2 header to User-Agent
  * Improve logging on mount
  * Properly finalize Fuse module on mount failures
  * Build system: fix libattr devel detection
  * Fix detecting the service utility under Ubuntu in cvmfs_config
  * Replace leveldb usleep by SafeSleepMs
  * Switch to leveldb 1.12.0 (IA-64 compatibility)
  * Fix parsing of config file without trailing newline
  * Expand backoff on download errors to the loading of
    file catalogs
  * Fix false negative caching of I/O errors that occur during
    path lookup
  * Place SQlite temporary files into cache directory
  * Move OS X client from fuse4x to OSXFuse
  * Properly handle (ignore) mount options
    auto, noauto, user, nouser, users, _netdev
  * Strip debug symbols from 3rd party externals
  * Resolve "auto" proxy according to WLCG auto proxy discovery
    (see http://cern.ch/go/HV9f)
  * cvmfs_server: increase default expiration time for .cvmfspublished
    to 2 minutes in order to avoid being dDoS'd by misconfigured
    Squids
  * Automatically unmount a crashed mountpoint from the watchdog
  * Connect SQlite logger to cvmfs logger
  * Switch to sqlite 3.7.17
  * Add check for accessibiliy of /etc/nsswitch.conf to
    cvmfs_config chksetup
  * Add experimental support for overlayfs as an alternative to
    aufs
  * Enforce hard limit on number of concurrent HTTP connections
  * Switch to libcurl 7.32.0
  * Switch to zlib 1.2.8
  * Switch to c-ares 1.10.0
  * Fix "one too often" fail-over
  * Consider all HTTP 5XX errors as host errors
  * Release pinned catalogs at high watermark of pinned files
  * Unset executable bit of /etc/cvmfs/{default.conf,config.sh}
  * Fix potential endless loop in download thread
  * Refurbish build system for external dependencies
  * Fix C binding of libcvmfs
  * Add "import" command to cvmfs_server that transforms a 2.0
    repository into a 2.1 repository (Stratum 0)
  * Add pin command to cvmfs_talk
  * Fix reading from socket in talk thread
  * Add "nameserver set" command to cvmfs_talk
  * Fix various issues with reading of chunked files
  * Decrease memory consumption of the inode tracker
  * Remove trailing empty attribute in listattr callback
  * Make repositories replicatable by default
  * Experimental support for repository tags (named snapshots).
    Allows to mount a specific repository version and to rollback
    and re-publish previous repository states.

2.1.14:
  * Fix initial problems introduced with the 2.1.13 security hotfix

2.1.13:
  * Fix security bug in /etc/auto.cvmfs: due to improper
    option checking, normal users can get root privileges
    through autofs.

2.1.12:
  * Perform host failover after unsuccessful proxy
    failover (test all paths)
  * Improve recovery reliabiliy after node crash
    (force removal of cache database)
  * Fix help text of cvmfs_talk
  * Fix timeout for NFS shared maps
  * Drastically improved performance of copying the inode
    tracker
  * Safe guard against concurrent snapshot processes
  * Drop config.sh dependency from cvmfs_server

2.1.11:
  * Improve logging for whitelist expiry and fqrn errors
  * Add network path reset within the same proxy group
    (re-balance proxies)
  * Add network path reset for failover hosts
  * Add missing execmod SELinux exception for 32bit SL6
  * Fix occasional hangs of gdb when generating stack traces
  * Improve host/proxy failover logging
  * Fix host failover
  * Perform a host failover instead of a proxy failover
    on HTTP 502, 504 errors
  * Add experimental support for "micro-syslog" implementation that
    writes syslog messages to a file.  Add CVMFS_USYSLOG parameter
    to specify the destination file.
  * Distinguish information, warning, and error records when
    writing to syslog
  * Add -march=i686 to CFLAGS and CXXFLAGS for 32bit builds
  * Add CVMFS_MOUNT_RW switch parameter.  A read/write mount point
    can workaround problematic open flags (O_RDWR, O_TRUNC, ...)
  * Remove unused CVMFS_64BIT_INODES parameter
  * Avoid __sync_fetch_and_add on 64bit integers with a negative
    offset.  This breaks on 32bit systems.  It affects the counter
    for active file system calls in the loader.
  * SLES11 build system compatibility fixes

2.1.10:
  * Use continuous inodes on inode generation change instead of
    fixed bit fields.  This increases the usable inode space.
  * Ensure unique inode--path relationship during kernel-imposed
    lifetime of inodes.  Avoiding multiple inodes for the same path
    avoids large hangs of 100% system load.
  * Fix remove command in cache manager
  * Fix uid/euid of shared cache manager
  * Add 'evict' command to cvmfs_talk in order to remove specific
    files from cache
  * Improve logging for fatal cachedb update errors
  * Fix potential endless loop in signal handler
  * Add drainout mode and maintenance mode to internal affairs
  * Add number of forget() calls to file system statistics
  * Advise the kernel not to cache pages for files verified
    by cvmfs_fsck
  * Fix deadlock in 'cvmfs_config reload' when cwd is on cvmfs
  * Fix reloading with wiping out the cache directory in case
    the cache base directory is not owned by the cvmfs user
  * Fix restoring directory handle gauge
  * Prevent the leveldb build system from picking up the system's
    snappy library

2.1.9:
  * RHEL 6.4 SELinux rules for generating stack traces
  * Include stacktrace files in bugreport tarball
  * Check for attr utility in cvmfs_config
  * Fixed potential endless loop in automatic cache cleanup
  * Switched to SQlite 3.7.16.2
  * Fixed touching of .cvmfscatalog in server toolkit
  * Added "pause mode" to 'cvmfs_server publish' in order to allow
    for manually fixing file catalogs
  * Fix removal of temporary files in replication tools
  * Experimental support for "shared NFS maps", which are handled
    by sqlite and allow for NFS HA setups at the cost of performance
  * Recognize CVMFS_IPV4_ONLY environment variable and, if set
    to a non-empty value, don't use IPv6 addresses
  * Recognize http_proxy in cvmfs server toolkit
  * Fix handling of "last_snapshot" sentinel in replication
    when not executed as root
  * Asynchronous catalog updates in the server toolkit
  * Fix: shared cache manager race during load-unload cycles
  * Fix: file descriptor leaks during Fuse module reload
  * Fix: handling of log level parameter in snapshot
  * Fix: save and restore open dir and open file counters
    when the fuse module is reloaded
  * Fixed several memory leaks when reloading the Fuse module
  * Improved logging for whitelist verification errors
  * Added "remount fence" in order to ensure consistent
    catalog operations
  * Fix: Rewind file descriptor on download retries
  * Log inode generation overflows to syslog
  * Pretty printing for 'cvmfs_config reload'
  * Fixed selinux context for SL5 in cvmfs_server
  * Omit autofs warnings in NFS mode
  * Added "inode tracker" to smoothly connect catalog reloads
    and reloads of the Fuse module
  * Fix: handling of "-n" option in mount helper
  * Log application of new file system snapshots to syslog

2.1.8:
  * Added SElinux exception to allow unloading of cvmfs module
  * Run default signal handlers after custom crash handling
  * Fix for crash handler / ptrace Linux security handling
  * Support for ignoring x-directory hardlinks in the
    server toolkit
  * Fix: evaluation of symlinks could lead to wrong
    empty or 1-byte symlinks
  * Use 32bit inodes by default
  * Fixed wrong location for cache manager debug log
  * Fixed chksetup error about missing library on Mac

2.1.7:
  * Added support for CVMFS_KEYS_DIR, which has precedence over
    CVMFS_PUBLIC_KEY
  * Changed default install prefix to /usr
  * Experimental support for file chunking
  * Experimental support for cache read-only mode
  * Multi-threaded, extensible storage backend
  * Improved error reporting on mount failures
  * Fix: cvmfs-internal 1G default for cache size
  * Fix: file permissions for local storage backend
  * Fix: prevent double mount block with private mount points
  * Fix: store compressed certificate in replication
  * Fix: Build system for parallel builds
  * Fix: create stack traces by gdb, thereby handle hidden
    symbols
  * Packaging: Do not try to reload when upgrading from
    the 2.0 branch
  * Fix: Save fuse module state only after drainout of
         file system calls
  * Fix: stale page caches across file catalog reloads
  * Fix: hardlink count for entries of 2.0 file catalogs
  * Fix: don't retry downloads on HTTP errors
  * Fix: comply with system mount return values in the helper
  * Renamed cvmfs-lib RPM to cvmfs-devel
  * Fixed cvmfs_config reload on clean nodes

2.1.6:
  * Fixed hanging reload when reload socket can not be
    opened
  * Prohibit the use of 2.0.X cache directories
  * Fixed 'cvmfs_config chksetup' for root not in sudoers
  * Added retry with exponential backoff to download
    worker, adjustable with CVMFS_MAX_RETRY,
    CVMFS_BACKOFF_INIT, CVMFS_BACKOFF_MAX
  * Added automatic proxy group reset after
    CVMFS_PROXY_RESET_AFTER seconds
  * Added network statistics to 'cvmfs_talk internal affairs'
  * Fixed 'cvmfs_config stat' for non-standard mount points
  * Default symbol visibility hidden
  * Separate stacktrace logs by process
  * Packaging: don't strip binaries
  * cvmfs_reload returns with error if socket directory
    does not exist

2.1.5:
  * Added "pid cachemgr" command to cvmfs_talk
  * Added CERN IT public keys
  * Syslog facility adjustable to one of local0 .. local7

2.1.4:
  * Check permissions by default
  * Added cvmfs_suid mount option
  * Added cvmfs_talk commands "hotpatch history", "parameters"
  * Hotpatch functionality added (cvmfs_config reload)
  * Most parameters read by the cvmfs process
  * Server: fixed modifying attributes

2.1.3:
  * Fixed race condition when reloading catalogs
  * Handling of aufs .wh..wh.orph
  * Added -H "Pragma:" to uses of curl command line tool
  * Added /etc/exports to the bugreport
  * Added .cvmfscache and no_nfs_maps sentinel files

2.1.2:
  * Added sub packages for the server tools and the
    library
  * Added Stratum1 (replication) tools
  * Combined server binaries into cvmfs_swissknife
  * Bumped external versions: libcurl 7.27.0, c-ares 1.9.1,
    sqlite 3.7.14, sparsehash 1.12, zlib 1.2.7
  * Support for remote checking of repositories
  * Added Ubuntu (deb) packaging specs
  * Change default values: strict mount to no, shared cache
    to yes
  * Check for Fuse4X installation on Mac OS

2.1.1:
  * Start of 2.1 ChangeLog

2.1.0:
  see write-up at https://cernvm.cern.ch/portal/release-2.1

2.0.5:
  * Warn in cvmfs_config chksetup if no cache quota is set
  * Create cvmfs user in cvmfs_server if necessary
  * Fixed cvmfs_fsck on xfs
  * Fixed get_origin in config.sh
  * Speed up searach for existing mount point in mount helper
  * Log to syslog when new repository snapshot is applied
  * Fixed presentation error in cvmfs_stat
  * Added repository prefix to syslog messages
  * Fixed reporting of maximum cache size in cvmfs_config stat

2.0.4:
  * Re-opened the CVMFS_NFILES parameter for overwrites

2.0.3:
  * Fixed a typo in cvmfs_config stat that makes the Nagios
    check believe there is no network connectivity

2.0.2:
  * Write cache cleanup to syslog
  * Fixed a big stinking bug when cleaning up the cache while
    downloading

2.0.1:
  * Fixed build system error for 32bit builds on 64bit systems

2.0.0:
  * Declared immutable parameters in default.conf as read-only
  * Fix for Ubuntu 8.04 automounter
  * Experimental support for file backend added
  * Verify decompressed size on download
  * Unlink left-over temporary file catalogs in cvmfs_fsck
  * Fixed a file descriptor leak on loading certificates
  * Move dodgy files into a quarantaine folder in the cache
  * Log proxy switches to syslog
  * Use stack buffer for streamed file I/O
  * Fixed a file descriptor leak in the catalog load code
  * Exponential backoff for download errors to prevent
    Squid request storms
  * Log all file open errors except for ENOENT
  * Added bugreport command to cvmfs_config
  * More reliable cache db rebuild on corruption
  * Added stat command to cvmfs_config
  * Added extended attributes uptime, nclg, nopen, ndownload,
    timeout, timeout_direct, rx, speed
  * Added snapshot retention to replica tools
  * Removed redhat-isms from cvmfs_config setup and in
    cvmfs service
  * Mount helper compatible with SuSE
  * Fixed mount helper for systems without fuse group
  * Added extended attributes pid, version, lhash, expires
    maxfd, usedfd, nioerr, proxy, host
  * Fixed creating nested catalogs in the middle of two
    nested catalogs
  * Fixed lazy-load issue in cvmfs_sync with two paths sharing
    the same prefix
  * /bin/bash for cvmfs_config and mount/umount helpers
  * Changed bug report URL to cernvm.support@cern.ch
  * Fixed wrong mtab after failed umount

0.2.77:
  * Fixed a race condition in cvmfs service

0.2.76:
  * Fixed a typo in cvmfs_config setup
  * cvmfs_fsck recognizes temporary catalogs
  * Rewrote multi-threading in cvmfs_fsck in order to decrease
    memory consumption

0.2.75:
  * Fixed syslog message broadcasting
  * Warn about corruption in Linux kernel buffers in cvmfs_fsck
  * Automatically recover from corrupted LRU DB after system
    crash

0.2.74:
  * Fixed another internal database error when merging multi-level
    nested catalogs

0.2.73:
  * Fixed internal database errors when merging multi-level
    nested catalogs

0.2.72:
  * Fixed build script to create /cvmfs directory
  * Compare working catalog to published one in
    cvmfs_clgcmp
  * Fix for touched symlinks
  * Removed transactions from update statements, they are
    embraced by a big transaction anyway
  * Check for chunks in cvmfs_clgcmp
  * Print SHA-1 in cvmfs_lscat
  * Added TTL to .cvmfspublished
  * Added revision to .cvmfspublished

0.2.71:
  * Fixed wrong return codes in getxattr

0.2.70:
  * Pulling of previous catalogs changed to best-effort
    (better recovery trade-off)
  * Added fsck command to cvmfs_server
  * Fixed stale objects in kernel caches, on TTL the kernel
    caches are drained out prior to loading the new catalog
  * Creation of mucro catalogs adjustable via -m switch
  * Extended attribute "revision" added, same for all
    directory entries of a cvmfs mount point
  * Extended attribute "hash" added for translating a path
    name into its content hash
  * cvmfs_snapshot reads parameters per repository from
    /etc/cvmfs/replica.repositories
  * Added max_ttl mount option / CVMFS_MAX_TTL parameter,
    covered by service cvmfs reload
  * Make cvmfs_fsck work for mounted repositories
  * Proper return values for cvmfs_fsck
  * Added revision command to cvmfs-talk
  * Included revision counter in file catalogs

0.2.69:
  * Created cvmfs_server script to ease repository creation
  * Included zlib 1.2.5
  * Removed libssl dependency
  * (Re-)added remount command to cvmfs-talk
  * Removed catalog_timeout mount option (not needed with strong
    consistency)
  * Fixed link from parent to nested catalogs (strong consistency)
  * Use use_ino mount option, which fixes cycle detection problems
    in gnu fts (du, find, etc.)
  * Changed Fuse module memory allocator to jemalloc
  * Support for mucro catalogs in server backend
  * Moved cvmfsdrc(.local) to /etc/cvmfs/server.(conf|local)
  * Changed LRU DB locking mode to exclusive.  Improves performance
    and allows deletion of the LRU DB while cvmfs is mounted
  * Ignore touched symlinks in cvmfs_sync (instead of unsupported)
  * Protect against concurrent snapshots
  * Check registered nested catalogs against published ones
    in cvmfs_clgcmp

0.2.68:
  * Fixed a bug in the snapshot script which caused the pull
    return value to be ignored
  * Force "strict mount" and catalog signatures by default
  * Decreased default catalog TTL to 1 hour
  * Removed /etc/cvmfs/profile.d
  * Added reload command to cvmfs service for
    proxy, host, and timeouts
  * Added "timeout info" and "timeout set" commands to cvmfs-talk
  * Added "proxy set" command to cvmfs-talk
  * Added "proxy switch group" command to cvmfs-talk
  * Added "proxy info" command to cvmfs-talk
  * Forbid double mount in mount helper
  * Added "mountpoint" command to cvmfs-talk
  * Changed fs key for local cache from url host to fqrn
  * Fixed a bug that can lead to data corruption in case
    of fail-over because of a timeout
  * Accept ; separator for hosts, the comma is deprecated
  * Probe hosts by default only if no proxy is active
  * service cvmfs probe checks checks more strictly (fs type)
  * Make statfs (df) report occupied and total cache space
  * Fix for whitelists and unchanged catalogs in cvmfs_pull
  * For proxy notation, the | syntax has fail-over and load-balancing
    combined, the + syntax is deprecated
  * Create nested catalogs on the directory structure during sync
  * Avoid auto-nested catalogs in hidden directories
  * Fixed an incorrect warning about changed inodes in sync
  * Additional check for malformed root node in catalogs
  * Build system fix
  * Added CVMFS_TIMEOUT and CVMFS_TIMEOUT_DIRECT parameters
    to configure timeouts with and without proxies
  * Fixed a segfault for deep mounts with non-existing top-level
    directory

0.2.67:
  * Mount script typo fix

0.2.65:
  * CVMFS_HTTP_PROXY required
  * Default server URL for cern.ch in CERNVM_SERVER_URL

0.2.64:
  * Build system fix

0.2.63:
  * Parallel compression and hashing in cvmfs_sync.bin
  * Fix for multiple webserver entry points

0.2.62:
  * Added replica tools

0.2.61:
  * Fixed restarclean command in init script
  * Fixed atomic counters on Athlon MP
  * Improved handling of faulty proxies
  * Automated test suite added
  * Added options to write difference set to cvmfs_pull
  * Added cvmfs_scrub utility to check data dir
  * Bugfix in cvmfs_pull for consecutive downloads
  * Removed proxy option from cvmfs_pull
  * Use no-cache option on retry for cvmfs_pull

0.2.60:
  * Bugfix for cvmfs-init-scripts

0.2.59:
  * Bugfix for default domain handling

0.2.58:
  * Bugfix in mount scripts for non-listed repositories
  * Bugfix in catalog tree module

0.2.57:
  * Removed CVMFS_REPOSITORY_NAME parameter
  * Added CVMFS_PUBLIC_KEY parameter
  * Moved key to /etc/cvmfs/keys/cern.ch.pub
  * Removed local.d, added domain.d, local configuration
    now based on files with suffix .local
  * Changed CVMFS_CACHE_DIR to CVMFS_CACHE_BASE
  * Changed namespace to /cvmfs/<FQRN>, like
    /cvmfs/atlas.cern.ch

0.2.56:
  * Log mount/unmount to syslog
  * Added short term TTL (4 min.) for offline mode
  * Removed entry point mount option, all replicas are treated
    the same way
  * Added a secure mode (fail on errors) to cvmfs_pull
  * Changed catalog memory cache to direct mapped / 2 way associative
  * Changed name space to /cvmfs/cern.ch
  * Added a couple of consistency checks to cvmfs_config chksetup
  * cvmfs-talk reads the configuration
  * Added forward TTL adjustment
  * Added probe and restartautofs commands to service
  * Added catalog checksum cache
  * Added certificate and whitelist cache
  * Moved the chmod 000 interface to cvmfs-talk
  * Intermediate catalogs are handled by cvmfs_pull
  * Added "version patchlevel" command to cvmfs-talk
  * Increased number of internal file descriptors to 512
  * More clever catalog memory cache invalidation
  * SQlite memory allocations tuned (smaller memory footprint)

0.2.55:
  * Catalog load fix for informed lookup
  * Require special file available on the server for cvmfs_pull

0.2.54:
  * Fixes to the RPMs to be more standard compliant
  * Added snapshot handling to cvmfs_pull
  * Added CVMFS_STRICT_MOUNT parameter to allow preventing
    to mount non-listed repositories
  * Added CVMFS_FORCE_SIGNING parameter
  * Syslog level adjustable via mount option -o syslog_level
    and CVMFS_SYSLOG_LEVEL parameter
  * Mount scripts now recognize the CVMFS_TRACEFILE parameter
  * Increased catalog memory cache to 2^14 entries
  * Increased kernel cache lifetime to 60 seconds
  * More clever lookup of meta-data, huge speedup when many
    catalogs are loaded
  * Switched to SQlite 3.7.4
  * Removed remount_sleep option, now handled by flushing buffers
  * Fixed some multi-threading bugs
  * Switched to libcurl 7.21.3
  * Include timestamp in debug log
  * Changed failover + load-balaning proxy syntax: introduced 3rd
    level to specify load-balance blocks first, failover later
  * Proper mapping of file catalogs and whitelists to repository
    names
  * Include-fix for kernel module
  * Added cvmfs_pull utility for backend storage synchronization
  * Fixed last-modified handling of cached catalogs
  * Added cvmfs_lvmrotate for snapshots
  * Added jemalloc to tarball, just in case
  * Set config.sh non-executable
  * Start cvmfs2 as cvmfs:cvmfs instead of cvmfs:fuse
  * Fixed wrong conversion for pre 0.2.53 cache directories

0.2.53:
  * Fixed libcrypto multi-threading issue
  * Fail on very slow downloads (instead of hanging)
  * Fixed SQlite memory enforcement issue
  * Switched to SQlite multi-thread mode
  * Open catalogs read-only on client
  * Write to syslog when download fails
  * Added support for local certificate blacklist
  * Loading of file catalogs rewritten, catalogs now handled
    by LRU module as well
  * Removed remount command from cvmfs-talk
  * Determine file type for rename in kernel module
  * removed all_catalogs mount option
  * added bookkeeping of dirty catalogs to avoid unnecessary
    signing
  * don't flush the fs change log when cvmfs_sync.bin fails
  * added cvmfs_lscat utility to assist in cutting directory
    trees
  * fix for large file support on 32bit

0.2.52:
  * fixed Coverity-detected defects
  * support for lazy attach of catalogs in server tools
    (extends scalability to at least a couple of thousand
     catalogs)
  * bugfix in server tools when moving out nested catalogs
  * bugfix for large files (> 2GB)
  * bugfix in mount scripts for CDN usage

0.2.51:
  * bugfix in mount scripts for CDN
  * changed cvmfs_sign to sign single catalogs
  * server tools add schema version to properties table
  * server tools keep sha1 of previous revision of catalog
  * server tools register and maintain sha1 of nested catalogs
  * server tools write extended checksum .cvmfspublished
  * added "open catalogs" command to cvmfs-talk
  * add last modified timestamp when making catalog snapshot
  * fixed time comparison to work on UTC instead of
    local time
  * use the SQlite auto_vaccum=full feature for new catalogs
  * added cvmfs_unsign tool to strip a signature from a
    file catalog
  * store .cvmfscatalog as symlink into data dir
  * added basic rpm for server tools

0.2.50:
  * another fix in build system for server installation

0.2.49:
  * fix in build system for server installation

0.2.48:
  * added full meta data check for cvmfs_clgcmp
  * bugfix in cvmfs_sync for replaced files
  * added .cvmfsdirtab support in cvmfs-sync
  * added fuse as dependency for RPM
  * check and repair access rights for /dev/fuse
  * check for /dev/fuse before loading fuse module
  * replaced MD5 implementation with OpenSSL MD5
    (10-20% speedup)
  * replaced SHA1 implementation with OpenSSL SHA1
    (factor 5 speedup)
  * fixed some defects found by Coverity

0.2.47:
  * added basic catalog encryption/decryption routines
  * added debug mode, turned on by CVMFS_DEBUGLOG=$file
  * moved standard mount options logic from cvmfs.auto
    to the mount helper (fixes autofs ":" bug)
  * fix for pid command in cvmfs-talk
  * fix for mount scripts
  * fixes for cvmfs_clgcmp and cvmfs_sync

0.2.46:
  * mount scripts also check for /etc/cvmfs/site.conf
  * updated spec file for new mount scripts
  * fixed mount script compatibility issues

0.2.45:
  * intermediate release for testing

0.2.44:
  * fixed mount script compatibility issues

0.2.43:
  * increased default number of open files to 32768

0.2.42:
  * build system fixes

0.2.41:
  * look for public key in /etc/cvmfs instead of /etc/cernvm
  * excluded public key from make install
    (installed in packet manager)

0.2.40:
  * added mount scripts (--enable-mount-scripts)
  * added grab_mountpoint option (automount hack)
  * fixed setgid bug at bootstrap

0.2.39:
  * fixed option handling

0.2.38:
  * fixed build system destination directories

0.2.37:
  * removed pidfile option, not required anymore
  * switch mount options are actually handled as switches
  * fixed missing O_TRUNC flag in server tools

0.2.36:
  * cvmfs Makefile.am fix for fuse-duplex.h

0.2.35:
  * fixed configure.ac name bug

0.2.34:
  * dropped pcre dependency
  * evaluate gid and uid Fuse parameter and use it to drop rights
  * added nofiles mount option to let CernVM-FS increase the ulimit
  * removed update proxies command from cvmfs-talk
  * proxies set via mount option
  * cache directory is created on demand
  * new boot code, uses fuse_main, compatible with automount,
    supports -s switch
  * removed urlenc option, fixed to sha1 now
  * replaced cvmfs_journald by kernel module,
    cvmfsd, and synchronization tools, dropped inotify dependency
  * reworked the talk part with a socket
  * couple of minor fixes according to coverity report
  * fixed builtin compilation of libfuse
  * fixed /var/lock/subsys bookkeeping for cvmfs init script
  * added CernVM RSA public key to RPM

0.2.33:
  * added libfuse to build system
  * added redirfs kernel module and cvmfs filter which is supposed
    to replace the cvmfs_journald server daemon soon
  * added libfuse 2.8.4

0.2.32:
  * bugfixes in cvmfs_sign and authentication thread in cvmfs_journald
  * revised build system, added option to use builtin libcurl
  * removed cvmfs1's make_cvmfs

0.2.31:
  * fixed libcurl multi-thread timeout signal handler issue
  * wrapper around malloc & co. to abort on out-of-memory
  * prevent gcc from optimizing stack frames away
  * fix around stack munging in signal handler

0.2.30:
  * performance improvements in stat() and open() callbacks
  * revised integration of tracer module, Intel TBB dependency dropped
  * export of CVMFS_HTTP_PROXY done by init script
  * new parameters in cvmfs.initd: ADDITIONAL_OPTIONS, OVERWRITE_OPTIONS
  * /etc/cvmfs.local is examined by rpm-init-script

0.2.29:
  * Start of ChangeLog<|MERGE_RESOLUTION|>--- conflicted
+++ resolved
@@ -1,4 +1,3 @@
-<<<<<<< HEAD
 2.8.0:
   * Add experimental support for WSL2
   * [deb] demote apache2 dependency from required to recommended
@@ -41,11 +40,10 @@
   * Add fuse forget_multi calback for fuse >= 2.9
   * Add POSIX external cache plugin (CVM-1823)
   * Manage DUCC daemon with systemd units
-=======
+
 2.7.5:
   * Add CVMFS_CLIENT_PROFILE to cvmfs_config parameter list
   * Let mount helper detect defined but empty CVMFS_HTTP_PROXY
->>>>>>> e4b6db89
 
 2.7.4:
   * Fix name clash with certain concurrently hosted repository names (CVM-1899)
