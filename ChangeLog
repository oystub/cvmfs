--- conflicted
+++ resolved
@@ -1,4 +1,3 @@
-<<<<<<< HEAD
 2.5.0:
   * Add docker graph driver plugin configuration
   * Add RapidCheck for property based testing
@@ -6,10 +5,9 @@
   * Add stratum 1 agent for triggered replication 
   * Autmatically restart failed authz helper after a cool-off period
   * Make `true` to be a valid boolean option
-=======
+
 2.4.3:
   * Work around for alien cache on BeeGFS (CVM-1403)
->>>>>>> 4f0117ed
 
 2.4.2:
   * Skip external files during garbage collection (CVM-1396)
